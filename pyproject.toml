--- conflicted
+++ resolved
@@ -25,11 +25,7 @@
 description = "Computable object representation and validation for gene fusions"
 license = {file = "LICENSE"}
 dependencies = [
-<<<<<<< HEAD
-    "pydantic >=2.12.0",
-=======
     "pydantic ==2.*",
->>>>>>> 42594d9a
     "ga4gh.vrs >=2.1.4,<3.0",
     "biocommons.seqrepo",
     "gene-normalizer ~=0.10.0",
