--- conflicted
+++ resolved
@@ -556,11 +556,7 @@
    ],
    "source": [
     "from fusor.harvester import MOAHarvester\n",
-<<<<<<< HEAD
-    "harvester = MOAHarvester(fusor=fusor, cache_dir=Path(\"../../tests/fixtures\"))\n",
-=======
     "harvester = MOAHarvester(fusor=fusor, cache_dir=Path(\"../../tests/fixtures\"), use_local=True)\n",
->>>>>>> 22e14479
     "moa_fusions = harvester.load_records()\n",
     "\n",
     "# Save cache for later\n",
