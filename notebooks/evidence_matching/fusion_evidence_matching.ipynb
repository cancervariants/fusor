--- conflicted
+++ resolved
@@ -581,11 +581,7 @@
    ],
    "source": [
     "from fusor.harvester import MOAHarvester\n",
-<<<<<<< HEAD
-    "harvester = MOAHarvester(fusor=fusor, cache_dir=Path(\"../../tests/fixtures\"))\n",
-=======
     "harvester = MOAHarvester(fusor=fusor, cache_dir=Path(\"../../tests/fixtures\"), use_local=True)\n",
->>>>>>> c801b940
     "moa_fusions = harvester.load_records()\n",
     "\n",
     "# Save cache for later\n",
@@ -611,7 +607,6 @@
      "name": "stdout",
      "output_type": "stream",
      "text": [
-<<<<<<< HEAD
       "Fusion event: NM_004327.4(BCR):e.14::NM_005157.6(ABL1):e.2\n",
       "Match Score: MatchType.EXACT\n",
       "Fusion event: BCR(hgnc:1014)::ABL1(hgnc:76)\n",
@@ -718,46 +713,6 @@
       "Match Score: MatchType.THREE_PRIME_GENE\n",
       "Fusion event: SFPQ(hgnc:10774)::ABL1(hgnc:76)\n",
       "Match Score: MatchType.THREE_PRIME_GENE\n"
-=======
-      "Match Score: 10\n",
-      "Match Score: 2\n",
-      "Match Score: 2\n",
-      "Match Score: 2\n",
-      "Match Score: 2\n",
-      "Match Score: 2\n",
-      "Match Score: 2\n",
-      "Match Score: 2\n",
-      "Match Score: 2\n",
-      "Match Score: 2\n",
-      "Match Score: 2\n",
-      "Match Score: 2\n",
-      "Match Score: 2\n",
-      "Match Score: 2\n",
-      "Match Score: 2\n",
-      "Match Score: 2\n",
-      "Match Score: 2\n",
-      "Match Score: 2\n",
-      "Match Score: 2\n",
-      "Match Score: 2\n",
-      "Match Score: 2\n",
-      "Match Score: 2\n",
-      "Match Score: 2\n",
-      "Match Score: 2\n",
-      "Match Score: 2\n",
-      "Match Score: 2\n",
-      "Match Score: 2\n",
-      "Match Score: 2\n",
-      "Match Score: 2\n",
-      "Match Score: 2\n",
-      "Match Score: 2\n",
-      "Match Score: 2\n",
-      "Match Score: 2\n",
-      "Match Score: 2\n",
-      "Match Score: 2\n",
-      "Match Score: 2\n",
-      "Match Score: 2\n",
-      "Match Score: 2\n"
->>>>>>> c801b940
      ]
     }
    ],
