--- conflicted
+++ resolved
@@ -6,11 +6,7 @@
 from abc import ABC
 from itertools import dropwhile
 from pathlib import Path
-<<<<<<< HEAD
-from typing import ClassVar, Generic, Literal, TextIO, TypeVar
-=======
-from typing import Any, ClassVar, Generic, TextIO, TypeVar
->>>>>>> 13c94910
+from typing import Any, ClassVar, Generic, Literal, TextIO, TypeVar
 
 from civicpy import civic
 from cool_seq_tool.schemas import Assembly, CoordinateType
