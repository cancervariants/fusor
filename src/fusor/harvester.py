--- conflicted
+++ resolved
@@ -8,10 +8,7 @@
 from typing import ClassVar, TextIO
 
 from civicpy import civic
-<<<<<<< HEAD
 from cool_seq_tool.schemas import Assembly, CoordinateType
-=======
->>>>>>> 5a3cfcd7
 
 from fusor.fusion_caller_models import (
     CIVIC,
@@ -43,7 +40,6 @@
     def __init__(self, assembly: Assembly) -> None:
         """Initialize FusionCallerHarvester"""
         self.translator = Translator(FUSOR())
-        self.coordinate_type = self.coordinate_type
         self.assembly = assembly
 
     def _get_records(self, fusions_file: TextIO) -> csv.DictReader:
@@ -247,10 +243,7 @@
     ) -> None:
         """Initialize CivicHarvester class.
 
-<<<<<<< HEAD
         :param translator: A Translator class instance
-=======
->>>>>>> 5a3cfcd7
         :param update_cache: ``True`` if civicpy cache should be updated. Note
             this will take several minutes. ``False`` if to use local cache.
         :param update_from_remote: If set to ``True``, civicpy.update_cache will first
@@ -260,17 +253,9 @@
         :param local_cache_path: A filepath destination for the retrieved remote
             cache. This parameter defaults to LOCAL_CACHE_PATH from civicpy.
         """
-<<<<<<< HEAD
         self.translator = Translator(FUSOR())
         if update_cache:
             civic.update_cache(from_remote_cache=update_from_remote)
-=======
-        if update_cache:
-            civic.update_cache(from_remote_cache=update_from_remote)
-
-        civic.load_cache(local_cache_path=local_cache_path, on_stale="ignore")
-        self.fusions_list = None
->>>>>>> 5a3cfcd7
 
         civic.load_cache(local_cache_path=local_cache_path, on_stale="ignore")
         self.fusions_list = None
