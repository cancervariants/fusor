--- conflicted
+++ resolved
@@ -4,13 +4,10 @@
 from collections import namedtuple
 
 from biocommons.seqrepo.seqrepo import SeqRepo
-<<<<<<< HEAD
-=======
 from cool_seq_tool.app import CoolSeqTool
 from cool_seq_tool.resources.status import check_status as check_cst_status
 from gene.database import AbstractDatabase as GeneDatabase
 from gene.database import create_db
->>>>>>> b6988b70
 from gene.schemas import CURIE
 
 from fusor.exceptions import IDTranslationException
