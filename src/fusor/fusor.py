--- conflicted
+++ resolved
@@ -167,23 +167,11 @@
         reading_frame_preserved: bool | None = None,
     ) -> CategoricalFusion:
         """Construct a categorical fusion object
-<<<<<<< HEAD
-        :param CategoricalFusionElements structural_elements: elements
-            constituting the fusion
-        :param Optional[RegulatoryElement] regulatory_element: affected
-            regulatory element
-        :param Optional[List[FunctionalDomain]] critical_functional_domains: lost or preserved
-            functional domains
-        :param Optional[bool] reading_frame_preserved: `True` if reading frame is
-            preserved.  `False` otherwise
-=======
-
         :param structural_elements: elements constituting the fusion
         :param regulatory_element: affected regulatory element
         :param critical_functional_domains: lost or preserved functional domains
-        :param r_frame_preserved: ``True`` if reading frame is preserved. ``False``
-            otherwise
->>>>>>> 630a2afb
+        :param reading_frame_preserved: ``True`` if reading frame is preserved.
+            ``False`` otherwise
         :return: CategoricalFusion if construction successful
         :raise: FUSORParametersException if given incorrect fusion properties
         """
@@ -207,21 +195,12 @@
         reading_frame_preserved: bool | None = None,
     ) -> AssayedFusion:
         """Construct an assayed fusion object
-<<<<<<< HEAD
-        :param AssayedFusionElements structural_elements: elements constituting the
-            fusion
-        :param Optional[Event] causative_event: event causing the fusion
-        :param Optional[Assay] assay: how knowledge of the fusion was obtained
-        :param Optional[RegulatoryElement] regulatory_element: affected regulatory
-            elements
-        :param Optional[bool] reading_frame_preserved: `True` if reading frame is
-            preserved.  `False` otherwise
-=======
         :param structural_elements: elements constituting the fusion
         :param causative_event: event causing the fusion
         :param assay: how knowledge of the fusion was obtained
         :param regulatory_element: affected regulatory elements
->>>>>>> 630a2afb
+        :param reading_frame_preserved: ``True`` if reading frame is preserved.
+            ``False`` otherwise
         :return: Tuple containing optional AssayedFusion if construction successful,
             and any relevant validation warnings
         """
