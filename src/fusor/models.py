"""Model for fusion class"""

from abc import ABC
from enum import Enum
from typing import Annotated, Any, Literal

from cool_seq_tool.schemas import Strand
from ga4gh.core.domain_models import Gene
from ga4gh.vrs.models import (
    LiteralSequenceExpression,
    SequenceLocation,
)
from gene.schemas import CURIE
from pydantic import (
    BaseModel,
    ConfigDict,
    Field,
    StrictBool,
    StrictInt,
    StrictStr,
    StringConstraints,
    model_validator,
)


class BaseModelForbidExtra(BaseModel, extra="forbid"):
    """Base Pydantic model class with extra values forbidden."""


class FUSORTypes(str, Enum):
    """Define FUSOR object type values."""

    FUNCTIONAL_DOMAIN = "FunctionalDomain"
    TRANSCRIPT_SEGMENT_ELEMENT = "TranscriptSegmentElement"
    TEMPLATED_SEQUENCE_ELEMENT = "TemplatedSequenceElement"
    LINKER_SEQUENCE_ELEMENT = "LinkerSequenceElement"
    GENE_ELEMENT = "GeneElement"
    UNKNOWN_GENE_ELEMENT = "UnknownGeneElement"
    MULTIPLE_POSSIBLE_GENES_ELEMENT = "MultiplePossibleGenesElement"
    BREAKPOINT_COVERAGE = "BreakpointCoverage"
    CONTIG_SEQUENCE = "ContigSequence"
    ANCHORED_READS = "AnchoredReads"
    SPLIT_READS = "SplitReads"
    SPANNING_READS = "SpanningReads"
    READ_DATA = "ReadData"
    REGULATORY_ELEMENT = "RegulatoryElement"
    CATEGORICAL_FUSION = "CategoricalFusion"
    ASSAYED_FUSION = "AssayedFusion"
    CAUSATIVE_EVENT = "CausativeEvent"


class AdditionalFields(str, Enum):
    """Define possible fields that can be added to Fusion object."""

    SEQUENCE_ID = "sequence_id"
    LOCATION_ID = "location_id"


class DomainStatus(str, Enum):
    """Define possible statuses of functional domains."""

    LOST = "lost"
    PRESERVED = "preserved"


class FunctionalDomain(BaseModel):
    """Define FunctionalDomain class"""

    type: Literal[FUSORTypes.FUNCTIONAL_DOMAIN] = FUSORTypes.FUNCTIONAL_DOMAIN
    status: DomainStatus
    associatedGene: Gene
    id: CURIE | None
    label: StrictStr | None = None
    sequenceLocation: SequenceLocation | None = None

    model_config = ConfigDict(
        populate_by_name=True,
        json_schema_extra={
            "example": {
                "type": "FunctionalDomain",
                "status": "lost",
                "label": "Tyrosine-protein kinase, catalytic domain",
                "id": "interpro:IPR020635",
                "associatedGene": {
                    "id": "hgnc:8031",
                    "label": "NTRK1",
                    "type": "Gene",
                },
                "sequenceLocation": {
                    "id": "ga4gh:SL.ywhUSfEUrwG0E29Q3c47bbuc6gkqTGlO",
                    "start": 510,
                    "end": 781,
                    "type": "SequenceLocation",
                    "sequenceReference": {
                        "id": "refseq:NC_000022.11",
                        "type": "SequenceReference",
                        "refgetAccession": "SQ.7B7SHsmchAR0dFcDCuSFjJAo7tX87krQ",
                    },
                },
            }
        },
    )


class StructuralElementType(str, Enum):
    """Define possible structural element type values."""

    TRANSCRIPT_SEGMENT_ELEMENT = FUSORTypes.TRANSCRIPT_SEGMENT_ELEMENT.value
    TEMPLATED_SEQUENCE_ELEMENT = FUSORTypes.TEMPLATED_SEQUENCE_ELEMENT.value
    LINKER_SEQUENCE_ELEMENT = FUSORTypes.LINKER_SEQUENCE_ELEMENT.value
    GENE_ELEMENT = FUSORTypes.GENE_ELEMENT.value
    UNKNOWN_GENE_ELEMENT = FUSORTypes.UNKNOWN_GENE_ELEMENT.value
    MULTIPLE_POSSIBLE_GENES_ELEMENT = FUSORTypes.MULTIPLE_POSSIBLE_GENES_ELEMENT.value


class BaseStructuralElement(ABC, BaseModel):
    """Define base structural element class."""

    type: StructuralElementType


class BreakpointCoverage(BaseStructuralElement):
    """Define BreakpointCoverage class.

    This class models breakpoint coverage, or the number of fragments
    that are retained near the breakpoint for a fusion partner
    """

    type: Literal[FUSORTypes.BREAKPOINT_COVERAGE] = FUSORTypes.BREAKPOINT_COVERAGE
    fragmentCoverage: int = Field(ge=0)

    model_config = ConfigDict(
        json_schema_extra={
            "example": {"type": "BreakpointCoverage", "fragmentCoverage": 180}
        }
    )


class ContigSequence(BaseStructuralElement):
    """Define ContigSequence class.

    This class models the assembled contig sequence that supports the reported fusion
    event
    """

    type: Literal[FUSORTypes.CONTIG_SEQUENCE] = FUSORTypes.CONTIG_SEQUENCE
    contig: Annotated[
        str,
        StringConstraints(
<<<<<<< HEAD
            strip_whitespace=True, to_upper=True, pattern=r"^(?:[^A-Za-z]|[ACTGactg])*$"
=======
            strip_whitespace=True,
            to_upper=True,
            pattern=r"^(?:[^A-Za-z0-9]|[ACTGactg])*$",
>>>>>>> a64df634
        ),
    ]

    model_config = ConfigDict(
        json_schema_extra={
            "example": {"type": "ContigSequence", "contig": "GTACTACTGATCTAGCATCTAGTA"}
        }
    )


class AnchoredReads(BaseStructuralElement):
    """Define AnchoredReads class

    This class can be used to report the number of reads that span the
    fusion junction. This is used at the TranscriptSegment level, as it
    indicates the transcript where the longer segment of the read is found
    """

    type: Literal[FUSORTypes.ANCHORED_READS] = FUSORTypes.ANCHORED_READS
    reads: int = Field(ge=0)


class SplitReads(BaseStructuralElement):
    """Define SplitReads class.

    This class models the number of reads that cover the junction bewteen the
    detected partners in the fusion
    """

    type: Literal[FUSORTypes.SPLIT_READS] = FUSORTypes.SPLIT_READS
    splitReads: int = Field(ge=0)

    model_config = ConfigDict(
        json_schema_extra={"example": {"type": "SplitReads", "splitReads": 100}}
    )


class SpanningReads(BaseStructuralElement):
    """Define Spanning Reads class.

    This class models the number of pairs of reads that support the reported fusion
    event
    """

    type: Literal[FUSORTypes.SPANNING_READS] = FUSORTypes.SPANNING_READS
    spanningReads: int = Field(ge=0)

    model_config = ConfigDict(
        json_schema_extra={"example": {"type": "SpanningReads", "spanningReads": 100}}
    )


class ReadData(BaseStructuralElement):
    """Define ReadData class.

    This class is used at the AssayedFusion level when a fusion caller reports
    metadata describing sequencing reads for the fusion event
    """

    type: Literal[FUSORTypes.READ_DATA] = FUSORTypes.READ_DATA
    split: SplitReads | None = None
    spanning: SpanningReads | None = None

    model_config = ConfigDict(
        json_schema_extra={
            "example": {
                "type": "ReadData",
                "split": {"type": "SplitReads", "splitReads": 100},
                "spanning": {"type": "SpanningReads", "spanningReads": 80},
            }
        }
    )


class TranscriptSegmentElement(BaseStructuralElement):
    """Define TranscriptSegment class"""

    type: Literal[FUSORTypes.TRANSCRIPT_SEGMENT_ELEMENT] = (
        FUSORTypes.TRANSCRIPT_SEGMENT_ELEMENT
    )
    transcript: CURIE
    exonStart: StrictInt | None = None
    exonStartOffset: StrictInt | None = 0
    exonEnd: StrictInt | None = None
    exonEndOffset: StrictInt | None = 0
    gene: Gene
    elementGenomicStart: SequenceLocation | None = None
    elementGenomicEnd: SequenceLocation | None = None
    coverage: BreakpointCoverage | None = None
    anchoredReads: AnchoredReads | None = None

    @model_validator(mode="before")
    def check_exons(cls, values):
        """Check that at least one of {``exonStart``, ``exonEnd``} is set.
        If set, check that the corresponding ``elementGenomic`` field is set.
        If not set, set corresponding offset to ``None``

        """
        msg = "Must give values for either `exonStart`, `exonEnd`, or both"
        exon_start = values.get("exonStart")
        exon_end = values.get("exonEnd")
        if (exon_start is None) and (exon_end is None):
            raise ValueError(msg)

        if exon_start:
            if not values.get("elementGenomicStart"):
                msg = "Must give `elementGenomicStart` if `exonStart` is given"
                raise ValueError(msg)
        else:
            values["exonStartOffset"] = None

        if exon_end:
            if not values.get("elementGenomicEnd"):
                msg = "Must give `elementGenomicEnd` if `exonEnd` is given"
                raise ValueError(msg)
        else:
            values["exonEndOffset"] = None
        return values

    model_config = ConfigDict(
        json_schema_extra={
            "example": {
                "type": "TranscriptSegmentElement",
                "transcript": "refseq:NM_152263.3",
                "exonStart": 1,
                "exonStartOffset": 0,
                "exonEnd": 8,
                "exonEndOffset": 0,
                "gene": {
                    "id": "hgnc:12012",
                    "type": "Gene",
                    "label": "TPM3",
                },
                "elementGenomicStart": {
                    "id": "ga4gh:SL.Q8vkGp7_xR9vI0PQ7g1IvUUeQ4JlJG8l",
                    "digest": "Q8vkGp7_xR9vI0PQ7g1IvUUeQ4JlJG8l",
                    "type": "SequenceLocation",
                    "sequenceReference": {
                        "id": "refseq:NC_000001.11",
                        "type": "SequenceReference",
                        "refgetAccession": "SQ.Ya6Rs7DHhDeg7YaOSg1EoNi3U_nQ9SvO",
                    },
                    "end": 154192135,
                },
                "elementGenomicEnd": {
                    "id": "ga4gh:SL.Lnne0bSsgjzmNkKsNnXg98FeJSrDJuLb",
                    "digest": "Lnne0bSsgjzmNkKsNnXg98FeJSrDJuLb",
                    "type": "SequenceLocation",
                    "sequenceReference": {
                        "id": "refseq:NC_000001.11",
                        "type": "SequenceReference",
                        "refgetAccession": "SQ.Ya6Rs7DHhDeg7YaOSg1EoNi3U_nQ9SvO",
                    },
                    "start": 154170399,
                },
                "coverage": {
                    "type": "BreakpointCoverage",
                    "fragmentCoverage": 185,
                },
                "anchoredReads": {
                    "type": "AnchoredReads",
                    "reads": 100,
                },
            }
        },
    )


class LinkerElement(BaseStructuralElement, extra="forbid"):
    """Define Linker class (linker sequence)"""

    type: Literal[FUSORTypes.LINKER_SEQUENCE_ELEMENT] = (
        FUSORTypes.LINKER_SEQUENCE_ELEMENT
    )
    linkerSequence: LiteralSequenceExpression

    model_config = ConfigDict(
        json_schema_extra={
            "example": {
                "type": "LinkerSequenceElement",
                "linkerSequence": {
                    "id": "sequence:ACGT",
                    "type": "LiteralSequenceExpression",
                    "sequence": "ACGT",
                },
            }
        },
    )


class TemplatedSequenceElement(BaseStructuralElement):
    """Define Templated Sequence Element class.

    A templated sequence is a contiguous genomic sequence found in the gene
    product.
    """

    type: Literal[FUSORTypes.TEMPLATED_SEQUENCE_ELEMENT] = (
        FUSORTypes.TEMPLATED_SEQUENCE_ELEMENT
    )
    region: SequenceLocation
    strand: Strand

    model_config = ConfigDict(
        json_schema_extra={
            "example": {
                "type": "TemplatedSequenceElement",
                "region": {
                    "id": "ga4gh:SL.q_LeFVIakQtxnGHgxC4yehpLUxd6QsEr",
                    "type": "SequenceLocation",
                    "start": 44908821,
                    "end": 44908822,
                    "sequenceReference": {
                        "id": "refseq:NC_000012.12",
                        "refgetAccession": "SQ.6wlJpONE3oNb4D69ULmEXhqyDZ4vwNfl",
                    },
                },
                "strand": 1,
            }
        },
    )


class GeneElement(BaseStructuralElement):
    """Define Gene Element class."""

    type: Literal[FUSORTypes.GENE_ELEMENT] = FUSORTypes.GENE_ELEMENT
    gene: Gene

    model_config = ConfigDict(
        json_schema_extra={
            "example": {
                "type": "GeneElement",
                "gene": {
                    "id": "hgnc:1097",
                    "label": "BRAF",
                    "type": "Gene",
                },
            }
        },
    )


class UnknownGeneElement(BaseStructuralElement):
    """Define UnknownGene class.

    This is primarily intended to represent a
    partner in the result of a fusion partner-agnostic assay, which identifies
    the absence of an expected gene. For example, a FISH break-apart probe may
    indicate rearrangement of an MLL gene, but by design, the test cannot
    provide the identity of the new partner. In this case, we would associate
    any clinical observations from this patient with the fusion of MLL with
    an UnknownGene element.
    """

    type: Literal[FUSORTypes.UNKNOWN_GENE_ELEMENT] = FUSORTypes.UNKNOWN_GENE_ELEMENT

    model_config = ConfigDict(
        json_schema_extra={"example": {"type": "UnknownGeneElement"}},
    )


class MultiplePossibleGenesElement(BaseStructuralElement):
    """Define MultiplePossibleGenesElement class.

    This is primarily intended to
    represent a partner in a categorical fusion, typifying generalizable
    characteristics of a class of fusions such as retained or lost regulatory elements
    and/or functional domains, often curated from biomedical literature for use in
    genomic knowledgebases. For example, EWSR1 rearrangements are often found in Ewing
    and Ewing-like small round cell sarcomas, regardless of the partner gene.
    We would associate this assertion with the fusion of EWSR1 with a
    MultiplePossibleGenesElement.
    """

    type: Literal[FUSORTypes.MULTIPLE_POSSIBLE_GENES_ELEMENT] = (
        FUSORTypes.MULTIPLE_POSSIBLE_GENES_ELEMENT
    )

    model_config = ConfigDict(
        json_schema_extra={"example": {"type": "MultiplePossibleGenesElement"}},
    )


class RegulatoryClass(str, Enum):
    """Define possible classes of Regulatory Elements.

    Options are the possible values for ``/regulatory_class`` value property in the
    `INSDC controlled vocabulary <https://www.insdc.org/controlled-vocabulary-regulatoryclass>`_.
    """

    ATTENUATOR = "attenuator"
    CAAT_SIGNAL = "caat_signal"
    ENHANCER = "enhancer"
    ENHANCER_BLOCKING_ELEMENT = "enhancer_blocking_element"
    GC_SIGNAL = "gc_signal"
    IMPRINTING_CONTROL_REGION = "imprinting_control_region"
    INSULATOR = "insulator"
    LOCUS_CONTROL_REGION = "locus_control_region"
    MINUS_35_SIGNAL = "minus_35_signal"
    MINUS_10_SIGNAL = "minus_10_signal"
    POLYA_SIGNAL_SEQUENCE = "polya_signal_sequence"
    PROMOTER = "promoter"
    RESPONSE_ELEMENT = "response_element"
    RIBOSOME_BINDING_SITE = "ribosome_binding_site"
    RIBOSWITCH = "riboswitch"
    SILENCER = "silencer"
    TATA_BOX = "tata_box"
    TERMINATOR = "terminator"
    OTHER = "other"


class RegulatoryElement(BaseModel):
    """Define RegulatoryElement class.

    ``featureId`` would ideally be constrained as a CURIE, but Encode, our preferred
    feature ID source, doesn't currently have a registered CURIE structure for ``EH_``
    identifiers. Consequently, we permit any kind of free text.
    """

    type: Literal[FUSORTypes.REGULATORY_ELEMENT] = FUSORTypes.REGULATORY_ELEMENT
    regulatoryClass: RegulatoryClass
    featureId: str | None = None
    associatedGene: Gene | None = None
    featureLocation: SequenceLocation | None = None

    @model_validator(mode="before")
    def ensure_min_values(cls, values):
        """Ensure that one of {`featureId`, `featureLocation`}, and/or
        `associatedGene` is set.
        """
        if not (
            bool(values.get("featureId")) ^ bool(values.get("featureLocation"))
        ) and not (values.get("associatedGene")):
            msg = (
                "Must set 1 of {`featureId`, `associatedGene`} and/or `featureLocation`"
            )
            raise ValueError(msg)
        return values

    model_config = ConfigDict(
        json_schema_extra={
            "example": {
                "type": "RegulatoryElement",
                "regulatoryClass": "promoter",
                "featureLocation": {
                    "id": "ga4gh:SL.9hqdPDfXC-m_t_bDH75FZHfaM6OKDtRw",
                    "type": "SequenceLocation",
                    "sequenceReference": {
                        "id": "refseq:NC_000001.11",
                        "refgetAccession": "SQ.Ya6Rs7DHhDeg7YaOSg1EoNi3U_nQ9SvO",
                    },
                    "start": 155593,
                    "end": 155610,
                },
            }
        },
    )


class FusionType(str, Enum):
    """Specify possible Fusion types."""

    CATEGORICAL_FUSION = FUSORTypes.CATEGORICAL_FUSION.value
    ASSAYED_FUSION = FUSORTypes.ASSAYED_FUSION.value

    @classmethod
    def values(cls) -> set:
        """Provide all possible enum values."""
        return {c.value for c in cls}


class AbstractFusion(BaseModel, ABC):
    """Define Fusion class"""

    type: FusionType
    regulatoryElement: RegulatoryElement | None = None
    structure: list[BaseStructuralElement]
    readingFramePreserved: StrictBool | None = None

    @classmethod
    def _access_object_attr(
        cls,
        obj: dict | BaseModel,
        attr_name: str,
    ) -> Any | None:  # noqa: ANN401
        """Help enable safe access of object properties while performing validation for
        Pydantic class objects.

        Because the validator could be handling either
        existing Pydantic class objects, or candidate dictionaries, we need a flexible
        accessor function.

        :param obj: object to access
        :param attr_name: name of attribute to retrieve
        :return: attribute if successful retrieval, otherwise None
        :raise ValueError: if object doesn't have properties (ie it's not a dict or Pydantic
            model)
        """
        if isinstance(obj, BaseModel):
            try:
                return obj.__getattribute__(attr_name)
            except AttributeError:
                return None
        elif isinstance(obj, dict):
            return obj.get(attr_name)
        else:
            msg = "Unrecognized type, should only pass entities with properties"
            raise ValueError(msg)

    @classmethod
    def _fetch_gene_id(
        cls,
        obj: dict | BaseModel,
        alt_field: str | None = None,
    ) -> str | None:
        """Get gene ID if element includes a gene annotation.

        :param obj: element to fetch gene from. Might not contain a gene (e.g. it's a
            TemplatedSequenceElement) so we have to use safe checks to fetch.
        :param alt_field: the field to fetch the gene from, if it is not called "gene" (ex: associatedGene instead)
        :return: gene ID if gene is defined
        """
        gene_info = cls._access_object_attr(obj, alt_field if alt_field else "gene")
        if gene_info:
            gene_id = cls._access_object_attr(gene_info, "id")
            if gene_id:
                return gene_id
        return None

    @model_validator(mode="before")
    def enforce_abc(cls, values):
        """Ensure only subclasses can be instantiated."""
        if cls.__name__ == "AbstractFusion":
            msg = "Cannot instantiate Fusion abstract class"
            raise ValueError(msg)
        return values

    @model_validator(mode="before")
    def enforce_element_quantities(cls, values):
        """Ensure minimum # of elements, and require > 1 unique genes.

        To validate the unique genes rule, we extract gene IDs from the elements that
        designate genes, and take the number of total elements. If there is only one
        unique gene ID, and there are no non-gene-defining elements (such as
        an unknown partner), then we raise an error.
        """
        qt_error_msg = (
            "Fusions must contain >= 2 structural elements, or >=1 structural element "
            "and a regulatory element"
        )
        structure = values.get("structure", [])
        if not structure:
            raise ValueError(qt_error_msg)
        num_structure = len(structure)
        reg_element = values.get("regulatoryElement")
        if (num_structure + bool(reg_element)) < 2:
            raise ValueError(qt_error_msg)

        uq_gene_msg = "Fusions must form a chimeric transcript from two or more genes, or a novel interaction between a rearranged regulatory element with the expressed product of a partner gene."
        gene_ids = []
        if reg_element:
            gene_id = cls._fetch_gene_id(obj=reg_element, alt_field="associatedGene")
            if gene_id:
                gene_ids.append(gene_id)

        for element in structure:
            gene_id = cls._fetch_gene_id(obj=element)
            if gene_id:
                gene_ids.append(gene_id)

        unique_gene_ids = set(gene_ids)
        if len(unique_gene_ids) == 1 and len(gene_ids) == (
            num_structure + bool(reg_element)
        ):
            raise ValueError(uq_gene_msg)
        return values

    @model_validator(mode="after")
    def structure_ends(cls, values):
        """Ensure start/end elements are of legal types and have fields required by
        their position.
        """
        elements = values.structure
        error_messages = []
        if isinstance(elements[0], TranscriptSegmentElement):
            if elements[0].exonEnd is None and not values.regulatoryElement:
                msg = "5' TranscriptSegmentElement fusion partner must contain ending exon position"
                error_messages.append(msg)
        elif isinstance(elements[0], LinkerElement):
            msg = "First structural element cannot be LinkerSequence"
            error_messages.append(msg)

        if len(elements) > 2:
            for element in elements[1:-1]:
                if isinstance(element, TranscriptSegmentElement) and (
                    element.exonStart is None or element.exonEnd is None
                ):
                    msg = "Connective TranscriptSegmentElement must include both start and end positions"
                    error_messages.append(msg)
        if isinstance(elements[-1], TranscriptSegmentElement) and (
            elements[-1].exonStart is None
        ):
            msg = "3' fusion partner junction must include " "starting position"
            error_messages.append(msg)
        if error_messages:
            raise ValueError("\n".join(error_messages))
        return values


class Evidence(str, Enum):
    """Form of evidence supporting identification of the fusion."""

    OBSERVED = "observed"
    INFERRED = "inferred"


class Assay(BaseModelForbidExtra):
    """Information pertaining to the assay used in identifying the fusion."""

    type: Literal["Assay"] = "Assay"
    assayName: StrictStr | None = None
    assayId: CURIE | None = None
    methodUri: CURIE | None = None
    fusionDetection: Evidence | None = None

    model_config = ConfigDict(
        json_schema_extra={
            "example": {
                "methodUri": "pmid:33576979",
                "assayId": "obi:OBI_0003094",
                "assayName": "fluorescence in-situ hybridization assay",
                "fusionDetection": "inferred",
            }
        }
    )


AssayedFusionElement = Annotated[
    TranscriptSegmentElement
    | GeneElement
    | TemplatedSequenceElement
    | LinkerElement
    | UnknownGeneElement
    | ContigSequence
    | ReadData,
    Field(discriminator="type"),
]


class EventType(str, Enum):
    """Permissible values for describing the underlying causative event driving an
    assayed fusion.
    """

    REARRANGEMENT = "rearrangement"
    READ_THROUGH = "read-through"
    TRANS_SPLICING = "trans-splicing"


class CausativeEvent(BaseModelForbidExtra):
    """Define causative event information for a fusion.

    The evaluation of a fusion may be influenced by the underlying mechanism that
    generated the fusion. Often this will be a DNA rearrangement, but it could also be
    a read-through or trans-splicing event.
    """

    type: Literal[FUSORTypes.CAUSATIVE_EVENT] = FUSORTypes.CAUSATIVE_EVENT
    eventType: EventType
    eventDescription: StrictStr | None = None

    model_config = ConfigDict(
        json_schema_extra={
            "example": {
                "type": "CausativeEvent",
                "eventType": "rearrangement",
                "eventDescription": "chr2:g.pter_8,247,756::chr11:g.15,825,273_cen_qter (der11) and chr11:g.pter_15,825,272::chr2:g.8,247,757_cen_qter (der2)",
            }
        },
    )


class AssayedFusion(AbstractFusion):
    """Assayed gene fusions from biological specimens are directly detected using
    RNA-based gene fusion assays, or alternatively may be inferred from genomic
    rearrangements detected by whole genome sequencing or by coarser-scale cytogenomic
    assays. Example: an EWSR1 fusion inferred from a breakapart FISH assay.
    """

    type: Literal[FUSORTypes.ASSAYED_FUSION] = FUSORTypes.ASSAYED_FUSION
    structure: list[AssayedFusionElement]
    causativeEvent: CausativeEvent | None = None
    assay: Assay | None = None
    contig: ContigSequence | None = None
    readData: ReadData | None = None

    model_config = ConfigDict(
        json_schema_extra={
            "example": {
                "type": "AssayedFusion",
                "causativeEvent": {
                    "type": "CausativeEvent",
                    "eventType": "rearrangement",
                    "eventDescription": "chr2:g.pter_8,247,756::chr11:g.15,825,273_cen_qter (der11) and chr11:g.pter_15,825,272::chr2:g.8,247,757_cen_qter (der2)",
                },
                "assay": {
                    "type": "Assay",
                    "methodUri": "pmid:33576979",
                    "assayId": "obi:OBI_0003094",
                    "assayName": "fluorescence in-situ hybridization assay",
                    "fusionDetection": "inferred",
                },
                "contig": {
                    "type": "ContigSequence",
                    "contig": "GTACTACTGATCTAGCATCTAGTA",
                },
                "readData": {
                    "type": "ReadData",
                    "split": {
                        "type": "SplitReads",
                        "splitReads": 100,
                    },
                    "spanning": {
                        "type": "SpanningReads",
                        "spanningReads": 80,
                    },
                },
                "structure": [
                    {
                        "type": "GeneElement",
                        "gene": {
                            "type": "Gene",
                            "id": "hgnc:3058",
                            "label": "EWSR1",
                        },
                    },
                    {"type": "UnknownGeneElement"},
                ],
            }
        },
    )


CategoricalFusionElement = Annotated[
    TranscriptSegmentElement
    | GeneElement
    | TemplatedSequenceElement
    | LinkerElement
    | MultiplePossibleGenesElement,
    Field(discriminator="type"),
]


class CategoricalFusion(AbstractFusion):
    """Categorical gene fusions are generalized concepts representing a class
    of fusions by their shared attributes, such as retained or lost regulatory
    elements and/or functional domains, and are typically curated from the
    biomedical literature for use in genomic knowledgebases.
    """

    type: Literal[FUSORTypes.CATEGORICAL_FUSION] = FUSORTypes.CATEGORICAL_FUSION
    criticalFunctionalDomains: list[FunctionalDomain] | None = None
    structure: list[CategoricalFusionElement]

    model_config = ConfigDict(
        json_schema_extra={
            "example": {
                "type": "CategoricalFusion",
                "readingFramePreserved": True,
                "criticalFunctionalDomains": [
                    {
                        "type": "FunctionalDomain",
                        "status": "lost",
                        "label": "cystatin domain",
                        "id": "interpro:IPR000010",
                        "associatedGene": {
                            "id": "hgnc:2743",
                            "label": "CST1",
                            "type": "Gene",
                        },
                    }
                ],
                "structure": [
                    {
                        "type": "TranscriptSegmentElement",
                        "transcript": "refseq:NM_152263.3",
                        "exonStart": 1,
                        "exonStartOffset": 0,
                        "exonEnd": 8,
                        "exonEndOffset": 0,
                        "gene": {
                            "id": "hgnc:12012",
                            "type": "Gene",
                            "label": "TPM3",
                        },
                        "elementGenomicStart": {
                            "id": "ga4gh:SL.Q8vkGp7_xR9vI0PQ7g1IvUUeQ4JlJG8l",
                            "digest": "Q8vkGp7_xR9vI0PQ7g1IvUUeQ4JlJG8l",
                            "type": "SequenceLocation",
                            "sequenceReference": {
                                "id": "refseq:NC_000001.11",
                                "type": "SequenceReference",
                                "refgetAccession": "SQ.Ya6Rs7DHhDeg7YaOSg1EoNi3U_nQ9SvO",
                            },
                            "end": 154192135,
                        },
                        "elementGenomicEnd": {
                            "id": "ga4gh:SL.Lnne0bSsgjzmNkKsNnXg98FeJSrDJuLb",
                            "digest": "Lnne0bSsgjzmNkKsNnXg98FeJSrDJuLb",
                            "type": "SequenceLocation",
                            "sequenceReference": {
                                "id": "refseq:NC_000001.11",
                                "type": "SequenceReference",
                                "refgetAccession": "SQ.Ya6Rs7DHhDeg7YaOSg1EoNi3U_nQ9SvO",
                            },
                            "start": 154170399,
                        },
                    },
                    {
                        "type": "GeneElement",
                        "gene": {"id": "hgnc:427", "label": "ALK", "type": "Gene"},
                    },
                ],
                "regulatoryElement": {
                    "type": "RegulatoryElement",
                    "regulatoryClass": "promoter",
                    "associatedGene": {
                        "type": "Gene",
                        "id": "hgnc:1097",
                        "label": "BRAF",
                    },
                },
            }
        },
    )


Fusion = CategoricalFusion | AssayedFusion<|MERGE_RESOLUTION|>--- conflicted
+++ resolved
@@ -147,13 +147,9 @@
     contig: Annotated[
         str,
         StringConstraints(
-<<<<<<< HEAD
-            strip_whitespace=True, to_upper=True, pattern=r"^(?:[^A-Za-z]|[ACTGactg])*$"
-=======
             strip_whitespace=True,
             to_upper=True,
             pattern=r"^(?:[^A-Za-z0-9]|[ACTGactg])*$",
->>>>>>> a64df634
         ),
     ]
 
