"""Model for fusion class"""

import logging
import pickle
from abc import ABC
from enum import Enum
from pathlib import Path
from typing import Annotated, Any, Literal

from civicpy.civic import MolecularProfile
from cool_seq_tool.schemas import Strand
from ga4gh.core.models import MappableConcept
from ga4gh.vrs.models import (
    LiteralSequenceExpression,
    SequenceLocation,
)
from gene.schemas import CURIE_REGEX
from pydantic import (
    BaseModel,
    ConfigDict,
    Field,
    StrictBool,
    StrictInt,
    StrictStr,
    StringConstraints,
    model_validator,
)

_logger = logging.getLogger(__name__)

LINKER_REGEX = r"\|([atcg]+)\|"


class BaseModelForbidExtra(BaseModel, extra="forbid"):
    """Base Pydantic model class with extra values forbidden."""


class FUSORTypes(str, Enum):
    """Define FUSOR object type values."""

    FUNCTIONAL_DOMAIN = "FunctionalDomain"
    TRANSCRIPT_SEGMENT_ELEMENT = "TranscriptSegmentElement"
    TEMPLATED_SEQUENCE_ELEMENT = "TemplatedSequenceElement"
    LINKER_SEQUENCE_ELEMENT = "LinkerSequenceElement"
    GENE_ELEMENT = "GeneElement"
    UNKNOWN_GENE_ELEMENT = "UnknownGeneElement"
    MULTIPLE_POSSIBLE_GENES_ELEMENT = "MultiplePossibleGenesElement"
    BREAKPOINT_COVERAGE = "BreakpointCoverage"
    CONTIG_SEQUENCE = "ContigSequence"
    ANCHORED_READS = "AnchoredReads"
    SPLIT_READS = "SplitReads"
    SPANNING_READS = "SpanningReads"
    READ_DATA = "ReadData"
    REGULATORY_ELEMENT = "RegulatoryElement"
    CATEGORICAL_FUSION = "CategoricalFusion"
    ASSAYED_FUSION = "AssayedFusion"
    CAUSATIVE_EVENT = "CausativeEvent"


class AdditionalFields(str, Enum):
    """Define possible fields that can be added to Fusion object."""

    SEQUENCE_ID = "sequence_id"
    LOCATION_ID = "location_id"


class DomainStatus(str, Enum):
    """Define possible statuses of functional domains."""

    LOST = "lost"
    PRESERVED = "preserved"


class FunctionalDomain(BaseModel):
    """Define FunctionalDomain class"""

    type: Literal[FUSORTypes.FUNCTIONAL_DOMAIN] = FUSORTypes.FUNCTIONAL_DOMAIN
    status: DomainStatus
    associatedGene: MappableConcept
    id: Annotated[str, StringConstraints(pattern=CURIE_REGEX)] | None
    label: StrictStr | None = None
    sequenceLocation: SequenceLocation | None = None

    model_config = ConfigDict(
        populate_by_name=True,
        json_schema_extra={
            "example": {
                "type": "FunctionalDomain",
                "status": "lost",
                "label": "Tyrosine-protein kinase, catalytic domain",
                "id": "interpro:IPR020635",
                "associatedGene": {
                    "primaryCoding": {
                        "id": "hgnc:8031",
                        "code": "HGNC:8031",
                        "system": "https://www.genenames.org/data/gene-symbol-report/#!/hgnc_id/",
                    },
                    "name": "NTRK1",
                    "conceptType": "Gene",
                },
                "sequenceLocation": {
                    "id": "ga4gh:SL.ywhUSfEUrwG0E29Q3c47bbuc6gkqTGlO",
                    "start": 510,
                    "end": 781,
                    "type": "SequenceLocation",
                    "sequenceReference": {
                        "id": "refseq:NC_000022.11",
                        "type": "SequenceReference",
                        "refgetAccession": "SQ.7B7SHsmchAR0dFcDCuSFjJAo7tX87krQ",
                    },
                },
            }
        },
    )


class StructuralElementType(str, Enum):
    """Define possible structural element type values."""

    TRANSCRIPT_SEGMENT_ELEMENT = FUSORTypes.TRANSCRIPT_SEGMENT_ELEMENT.value
    TEMPLATED_SEQUENCE_ELEMENT = FUSORTypes.TEMPLATED_SEQUENCE_ELEMENT.value
    LINKER_SEQUENCE_ELEMENT = FUSORTypes.LINKER_SEQUENCE_ELEMENT.value
    GENE_ELEMENT = FUSORTypes.GENE_ELEMENT.value
    UNKNOWN_GENE_ELEMENT = FUSORTypes.UNKNOWN_GENE_ELEMENT.value
    MULTIPLE_POSSIBLE_GENES_ELEMENT = FUSORTypes.MULTIPLE_POSSIBLE_GENES_ELEMENT.value


class BaseStructuralElement(ABC, BaseModel):
    """Define base structural element class."""

    type: StructuralElementType


class BreakpointCoverage(BaseStructuralElement):
    """Define BreakpointCoverage class.

    This class models breakpoint coverage, or the number of fragments
    that are retained near the breakpoint for a fusion partner
    """

    type: Literal[FUSORTypes.BREAKPOINT_COVERAGE] = FUSORTypes.BREAKPOINT_COVERAGE
    fragmentCoverage: int = Field(ge=0)

    model_config = ConfigDict(
        json_schema_extra={
            "example": {"type": "BreakpointCoverage", "fragmentCoverage": 180}
        }
    )


class ContigSequence(BaseStructuralElement):
    """Define ContigSequence class.

    This class models the assembled contig sequence that supports the reported fusion
    event
    """

    type: Literal[FUSORTypes.CONTIG_SEQUENCE] = FUSORTypes.CONTIG_SEQUENCE
    contig: Annotated[
        str,
        StringConstraints(
            strip_whitespace=True,
            to_upper=True,
            pattern=r"^(?:[^A-Za-z0-9]|[ACTGactg])*$",
        ),
    ]

    model_config = ConfigDict(
        json_schema_extra={
            "example": {"type": "ContigSequence", "contig": "GTACTACTGATCTAGCATCTAGTA"}
        }
    )


class AnchoredReads(BaseStructuralElement):
    """Define AnchoredReads class

    This class can be used to report the number of reads that span the
    fusion junction. This is used at the TranscriptSegment level, as it
    indicates the transcript where the longer segment of the read is found
    """

    type: Literal[FUSORTypes.ANCHORED_READS] = FUSORTypes.ANCHORED_READS
    reads: int = Field(ge=0)


class SplitReads(BaseStructuralElement):
    """Define SplitReads class.

    This class models the number of reads that cover the junction bewteen the
    detected partners in the fusion
    """

    type: Literal[FUSORTypes.SPLIT_READS] = FUSORTypes.SPLIT_READS
    splitReads: int = Field(ge=0)

    model_config = ConfigDict(
        json_schema_extra={"example": {"type": "SplitReads", "splitReads": 100}}
    )


class SpanningReads(BaseStructuralElement):
    """Define Spanning Reads class.

    This class models the number of pairs of reads that support the reported fusion
    event
    """

    type: Literal[FUSORTypes.SPANNING_READS] = FUSORTypes.SPANNING_READS
    spanningReads: int = Field(ge=0)

    model_config = ConfigDict(
        json_schema_extra={"example": {"type": "SpanningReads", "spanningReads": 100}}
    )


class ReadData(BaseStructuralElement):
    """Define ReadData class.

    This class is used at the AssayedFusion level when a fusion caller reports
    metadata describing sequencing reads for the fusion event
    """

    type: Literal[FUSORTypes.READ_DATA] = FUSORTypes.READ_DATA
    split: SplitReads | None = None
    spanning: SpanningReads | None = None

    model_config = ConfigDict(
        json_schema_extra={
            "example": {
                "type": "ReadData",
                "split": {"type": "SplitReads", "splitReads": 100},
                "spanning": {"type": "SpanningReads", "spanningReads": 80},
            }
        }
    )


class TranscriptSegmentElement(BaseStructuralElement):
    """Define TranscriptSegment class"""

    type: Literal[FUSORTypes.TRANSCRIPT_SEGMENT_ELEMENT] = (
        FUSORTypes.TRANSCRIPT_SEGMENT_ELEMENT
    )
    transcript: Annotated[str, StringConstraints(pattern=CURIE_REGEX)]
    strand: Strand
    exonStart: StrictInt | None = None
    exonStartOffset: StrictInt | None = 0
    exonEnd: StrictInt | None = None
    exonEndOffset: StrictInt | None = 0
    gene: MappableConcept
    elementGenomicStart: SequenceLocation | None = None
    elementGenomicEnd: SequenceLocation | None = None
    coverage: BreakpointCoverage | None = None
    anchoredReads: AnchoredReads | None = None

    @model_validator(mode="before")
    def check_exons(cls, values):
        """Check that at least one of {``exonStart``, ``exonEnd``} is set.
        If set, check that the corresponding ``elementGenomic`` field is set.
        If not set, set corresponding offset to ``None``

        """
        msg = "Must give values for either `exonStart`, `exonEnd`, or both"
        exon_start = values.get("exonStart")
        exon_end = values.get("exonEnd")
        if (exon_start is None) and (exon_end is None):
            raise ValueError(msg)

        if exon_start:
            if not values.get("elementGenomicStart"):
                msg = "Must give `elementGenomicStart` if `exonStart` is given"
                raise ValueError(msg)
        else:
            values["exonStartOffset"] = None

        if exon_end:
            if not values.get("elementGenomicEnd"):
                msg = "Must give `elementGenomicEnd` if `exonEnd` is given"
                raise ValueError(msg)
        else:
            values["exonEndOffset"] = None
        return values

    model_config = ConfigDict(
        json_schema_extra={
            "example": {
                "type": "TranscriptSegmentElement",
                "transcript": "refseq:NM_152263.3",
                "strand": -1,
                "exonStart": 1,
                "exonStartOffset": 0,
                "exonEnd": 8,
                "exonEndOffset": 0,
                "gene": {
                    "primaryCoding": {
                        "id": "hgnc:12012",
                        "code": "HGNC:12012",
                        "system": "https://www.genenames.org/data/gene-symbol-report/#!/hgnc_id/",
                    },
                    "conceptType": "Gene",
                    "name": "TPM3",
                },
                "elementGenomicStart": {
                    "id": "ga4gh:SL.Q8vkGp7_xR9vI0PQ7g1IvUUeQ4JlJG8l",
                    "digest": "Q8vkGp7_xR9vI0PQ7g1IvUUeQ4JlJG8l",
                    "type": "SequenceLocation",
                    "sequenceReference": {
                        "id": "refseq:NC_000001.11",
                        "type": "SequenceReference",
                        "refgetAccession": "SQ.Ya6Rs7DHhDeg7YaOSg1EoNi3U_nQ9SvO",
                    },
                    "end": 154192135,
                },
                "elementGenomicEnd": {
                    "id": "ga4gh:SL.Lnne0bSsgjzmNkKsNnXg98FeJSrDJuLb",
                    "digest": "Lnne0bSsgjzmNkKsNnXg98FeJSrDJuLb",
                    "type": "SequenceLocation",
                    "sequenceReference": {
                        "id": "refseq:NC_000001.11",
                        "type": "SequenceReference",
                        "refgetAccession": "SQ.Ya6Rs7DHhDeg7YaOSg1EoNi3U_nQ9SvO",
                    },
                    "start": 154170399,
                },
                "coverage": {
                    "type": "BreakpointCoverage",
                    "fragmentCoverage": 185,
                },
                "anchoredReads": {
                    "type": "AnchoredReads",
                    "reads": 100,
                },
            }
        },
    )


class LinkerElement(BaseStructuralElement, extra="forbid"):
    """Define Linker class (linker sequence)"""

    type: Literal[FUSORTypes.LINKER_SEQUENCE_ELEMENT] = (
        FUSORTypes.LINKER_SEQUENCE_ELEMENT
    )
    linkerSequence: LiteralSequenceExpression

    model_config = ConfigDict(
        json_schema_extra={
            "example": {
                "type": "LinkerSequenceElement",
                "linkerSequence": {
                    "id": "sequence:ACGT",
                    "type": "LiteralSequenceExpression",
                    "sequence": "ACGT",
                },
            }
        },
    )


class TemplatedSequenceElement(BaseStructuralElement):
    """Define Templated Sequence Element class.

    A templated sequence is a contiguous genomic sequence found in the gene
    product.
    """

    type: Literal[FUSORTypes.TEMPLATED_SEQUENCE_ELEMENT] = (
        FUSORTypes.TEMPLATED_SEQUENCE_ELEMENT
    )
    region: SequenceLocation
    strand: Strand

    model_config = ConfigDict(
        json_schema_extra={
            "example": {
                "type": "TemplatedSequenceElement",
                "region": {
                    "id": "ga4gh:SL.q_LeFVIakQtxnGHgxC4yehpLUxd6QsEr",
                    "type": "SequenceLocation",
                    "start": 44908821,
                    "end": 44908822,
                    "sequenceReference": {
                        "id": "refseq:NC_000012.12",
                        "refgetAccession": "SQ.6wlJpONE3oNb4D69ULmEXhqyDZ4vwNfl",
                    },
                },
                "strand": 1,
            }
        },
    )


class GeneElement(BaseStructuralElement):
    """Define Gene Element class."""

    type: Literal[FUSORTypes.GENE_ELEMENT] = FUSORTypes.GENE_ELEMENT
    gene: MappableConcept

    model_config = ConfigDict(
        json_schema_extra={
            "example": {
                "type": "GeneElement",
                "gene": {
                    "primaryCoding": {
                        "id": "hgnc:1097",
                        "code": "HGNC:1097",
                        "system": "https://www.genenames.org/data/gene-symbol-report/#!/hgnc_id/",
                    },
                    "name": "BRAF",
                    "conceptType": "Gene",
                },
            }
        },
    )


class UnknownGeneElement(BaseStructuralElement):
    """Define UnknownGene class.

    This is primarily intended to represent a
    partner in the result of a fusion partner-agnostic assay, which identifies
    the absence of an expected gene. For example, a FISH break-apart probe may
    indicate rearrangement of an MLL gene, but by design, the test cannot
    provide the identity of the new partner. In this case, we would associate
    any clinical observations from this patient with the fusion of MLL with
    an UnknownGene element.
    """

    type: Literal[FUSORTypes.UNKNOWN_GENE_ELEMENT] = FUSORTypes.UNKNOWN_GENE_ELEMENT

    model_config = ConfigDict(
        json_schema_extra={"example": {"type": "UnknownGeneElement"}},
    )


class MultiplePossibleGenesElement(BaseStructuralElement):
    """Define MultiplePossibleGenesElement class.

    This is primarily intended to
    represent a partner in a categorical fusion, typifying generalizable
    characteristics of a class of fusions such as retained or lost regulatory elements
    and/or functional domains, often curated from biomedical literature for use in
    genomic knowledgebases. For example, EWSR1 rearrangements are often found in Ewing
    and Ewing-like small round cell sarcomas, regardless of the partner gene.
    We would associate this assertion with the fusion of EWSR1 with a
    MultiplePossibleGenesElement.
    """

    type: Literal[FUSORTypes.MULTIPLE_POSSIBLE_GENES_ELEMENT] = (
        FUSORTypes.MULTIPLE_POSSIBLE_GENES_ELEMENT
    )

    model_config = ConfigDict(
        json_schema_extra={"example": {"type": "MultiplePossibleGenesElement"}},
    )


class RegulatoryClass(str, Enum):
    """Define possible classes of Regulatory Elements.

    Options are the possible values for ``/regulatory_class`` value property in the
    `INSDC controlled vocabulary <https://www.insdc.org/controlled-vocabulary-regulatoryclass>`_.
    """

    ATTENUATOR = "attenuator"
    CAAT_SIGNAL = "caat_signal"
    ENHANCER = "enhancer"
    ENHANCER_BLOCKING_ELEMENT = "enhancer_blocking_element"
    GC_SIGNAL = "gc_signal"
    IMPRINTING_CONTROL_REGION = "imprinting_control_region"
    INSULATOR = "insulator"
    LOCUS_CONTROL_REGION = "locus_control_region"
    MINUS_35_SIGNAL = "minus_35_signal"
    MINUS_10_SIGNAL = "minus_10_signal"
    POLYA_SIGNAL_SEQUENCE = "polya_signal_sequence"
    PROMOTER = "promoter"
    RESPONSE_ELEMENT = "response_element"
    RIBOSOME_BINDING_SITE = "ribosome_binding_site"
    RIBOSWITCH = "riboswitch"
    SILENCER = "silencer"
    TATA_BOX = "tata_box"
    TERMINATOR = "terminator"
    OTHER = "other"


class RegulatoryElement(BaseModel):
    """Define RegulatoryElement class.

    ``featureId`` would ideally be constrained as a CURIE, but Encode, our preferred
    feature ID source, doesn't currently have a registered CURIE structure for ``EH_``
    identifiers. Consequently, we permit any kind of free text.
    """

    type: Literal[FUSORTypes.REGULATORY_ELEMENT] = FUSORTypes.REGULATORY_ELEMENT
    regulatoryClass: RegulatoryClass
    featureId: str | None = None
    associatedGene: MappableConcept | None = None
    featureLocation: SequenceLocation | None = None

    @model_validator(mode="before")
    def ensure_min_values(cls, values):
        """Ensure that one of {`featureId`, `featureLocation`}, and/or
        `associatedGene` is set.
        """
        if not (
            bool(values.get("featureId")) ^ bool(values.get("featureLocation"))
        ) and not (values.get("associatedGene")):
            msg = (
                "Must set 1 of {`featureId`, `associatedGene`} and/or `featureLocation`"
            )
            raise ValueError(msg)
        return values

    model_config = ConfigDict(
        json_schema_extra={
            "example": {
                "type": "RegulatoryElement",
                "regulatoryClass": "promoter",
                "featureLocation": {
                    "id": "ga4gh:SL.9hqdPDfXC-m_t_bDH75FZHfaM6OKDtRw",
                    "type": "SequenceLocation",
                    "sequenceReference": {
                        "id": "refseq:NC_000001.11",
                        "refgetAccession": "SQ.Ya6Rs7DHhDeg7YaOSg1EoNi3U_nQ9SvO",
                    },
                    "start": 155593,
                    "end": 155610,
                },
            }
        },
    )


class FusionType(str, Enum):
    """Specify possible Fusion types."""

    CATEGORICAL_FUSION = FUSORTypes.CATEGORICAL_FUSION.value
    ASSAYED_FUSION = FUSORTypes.ASSAYED_FUSION.value

    @classmethod
    def values(cls) -> set:
        """Provide all possible enum values."""
        return {c.value for c in cls}


class AbstractFusion(BaseModel, ABC):
    """Define Fusion class"""

    type: FusionType
    regulatoryElement: RegulatoryElement | None = None
    structure: list[BaseStructuralElement]
    readingFramePreserved: StrictBool | None = None
    viccNomenclature: StrictStr | None = None

    @classmethod
    def _access_object_attr(
        cls,
        obj: dict | BaseModel,
        attr_name: str,
    ) -> Any | None:  # noqa: ANN401
        """Help enable safe access of object properties while performing validation for
        Pydantic class objects.

        Because the validator could be handling either
        existing Pydantic class objects, or candidate dictionaries, we need a flexible
        accessor function.

        :param obj: object to access
        :param attr_name: name of attribute to retrieve
        :return: attribute if successful retrieval, otherwise None
        :raise ValueError: if object doesn't have properties (ie it's not a dict or Pydantic
            model)
        """
        if isinstance(obj, BaseModel):
            try:
                return obj.__getattribute__(attr_name)
            except AttributeError:
                return None
        elif isinstance(obj, dict):
            return obj.get(attr_name)
        else:
            msg = "Unrecognized type, should only pass entities with properties"
            raise ValueError(msg)

    @classmethod
    def _fetch_gene_id(
        cls,
        obj: dict | BaseModel,
        alt_field: str | None = None,
    ) -> str | None:
        """Get gene ID if element includes a gene annotation.

        :param obj: element to fetch gene from. Might not contain a gene (e.g. it's a
            TemplatedSequenceElement) so we have to use safe checks to fetch.
        :param alt_field: the field to fetch the gene from, if it is not called "gene" (ex: associatedGene instead)
        :return: gene ID if gene is defined
        """
        gene_info = cls._access_object_attr(obj, alt_field if alt_field else "gene")
        if gene_info:
            gene_id = cls._access_object_attr(gene_info, "primaryCoding")
            if isinstance(gene_id, str):
                return gene_id
            gene_id = cls._access_object_attr(gene_id, "id")
            if gene_id:
                return gene_id
        return None

    @model_validator(mode="before")
    def enforce_abc(cls, values):
        """Ensure only subclasses can be instantiated."""
        if cls.__name__ == "AbstractFusion":
            msg = "Cannot instantiate Fusion abstract class"
            raise ValueError(msg)
        return values

    @model_validator(mode="before")
    def enforce_element_quantities(cls, values):
        """Ensure minimum # of elements, and require > 1 unique genes.

        To validate the unique genes rule, we extract gene IDs from the elements that
        designate genes, and take the number of total elements. If there is only one
        unique gene ID, and there are no non-gene-defining elements (such as
        an unknown partner), then we raise an error.
        """
        qt_error_msg = (
            "Fusions must contain >= 2 structural elements, or >=1 structural element "
            "and a regulatory element"
        )
        structure = values.get("structure", [])
        if not structure:
            raise ValueError(qt_error_msg)
        num_structure = len(structure)
        reg_element = values.get("regulatoryElement")
        if (num_structure + bool(reg_element)) < 2:
            raise ValueError(qt_error_msg)

        uq_gene_msg = "Fusions must form a chimeric transcript from two or more genes, or a novel interaction between a rearranged regulatory element with the expressed product of a partner gene."
        gene_ids = []
        if reg_element:
            gene_id = cls._fetch_gene_id(obj=reg_element, alt_field="associatedGene")
            if gene_id:
                gene_ids.append(gene_id)

        for element in structure:
            gene_id = cls._fetch_gene_id(obj=element)
            if gene_id:
                gene_ids.append(gene_id)

        unique_gene_ids = set(gene_ids)
        if len(unique_gene_ids) == 1 and len(gene_ids) == (
            num_structure + bool(reg_element)
        ):
            raise ValueError(uq_gene_msg)
        return values

    @model_validator(mode="after")
    def structure_ends(cls, values):
        """Ensure start/end elements are of legal types and have fields required by
        their position.
        """
        elements = values.structure
        error_messages = []
        if isinstance(elements[0], TranscriptSegmentElement):
            if elements[0].exonEnd is None and not values.regulatoryElement:
                msg = "5' TranscriptSegmentElement fusion partner must contain ending exon position"
                error_messages.append(msg)
        elif isinstance(elements[0], LinkerElement):
            msg = "First structural element cannot be LinkerSequence"
            error_messages.append(msg)

        if len(elements) > 2:
            for element in elements[1:-1]:
                if isinstance(element, TranscriptSegmentElement) and (
                    element.exonStart is None or element.exonEnd is None
                ):
                    msg = "Connective TranscriptSegmentElement must include both start and end positions"
                    error_messages.append(msg)
        if isinstance(elements[-1], TranscriptSegmentElement) and (
            elements[-1].exonStart is None
        ):
            msg = "3' fusion partner junction must include " "starting position"
            error_messages.append(msg)
        if error_messages:
            raise ValueError("\n".join(error_messages))
        return values


class Evidence(str, Enum):
    """Form of evidence supporting identification of the fusion."""

    OBSERVED = "observed"
    INFERRED = "inferred"


class Assay(BaseModelForbidExtra):
    """Information pertaining to the assay used in identifying the fusion."""

    type: Literal["Assay"] = "Assay"
    assayName: StrictStr | None = None
    assayId: Annotated[str, StringConstraints(pattern=CURIE_REGEX)] | None = None
    methodUri: Annotated[str, StringConstraints(pattern=CURIE_REGEX)] | None = None
    fusionDetection: Evidence | None = None

    model_config = ConfigDict(
        json_schema_extra={
            "example": {
                "methodUri": "pmid:33576979",
                "assayId": "obi:OBI_0003094",
                "assayName": "fluorescence in-situ hybridization assay",
                "fusionDetection": "inferred",
            }
        }
    )


AssayedFusionElement = Annotated[
    TranscriptSegmentElement
    | GeneElement
    | TemplatedSequenceElement
    | LinkerElement
    | UnknownGeneElement
    | ContigSequence
    | ReadData,
    Field(discriminator="type"),
]


class EventType(str, Enum):
    """Permissible values for describing the underlying causative event driving an
    assayed fusion.
    """

    REARRANGEMENT = "rearrangement"
    READ_THROUGH = "read-through"
    TRANS_SPLICING = "trans-splicing"


class CausativeEvent(BaseModelForbidExtra):
    """Define causative event information for a fusion.

    The evaluation of a fusion may be influenced by the underlying mechanism that
    generated the fusion. Often this will be a DNA rearrangement, but it could also be
    a read-through or trans-splicing event.
    """

    type: Literal[FUSORTypes.CAUSATIVE_EVENT] = FUSORTypes.CAUSATIVE_EVENT
    eventType: EventType
    eventDescription: StrictStr | None = None

    model_config = ConfigDict(
        json_schema_extra={
            "example": {
                "type": "CausativeEvent",
                "eventType": "rearrangement",
                "eventDescription": "chr2:g.pter_8,247,756::chr11:g.15,825,273_cen_qter (der11) and chr11:g.pter_15,825,272::chr2:g.8,247,757_cen_qter (der2)",
            }
        },
    )


class AssayedFusion(AbstractFusion):
    """Assayed gene fusions from biological specimens are directly detected using
    RNA-based gene fusion assays, or alternatively may be inferred from genomic
    rearrangements detected by whole genome sequencing or by coarser-scale cytogenomic
    assays. Example: an EWSR1 fusion inferred from a breakapart FISH assay.
    """

    type: Literal[FUSORTypes.ASSAYED_FUSION] = FUSORTypes.ASSAYED_FUSION
    structure: list[AssayedFusionElement]
    causativeEvent: CausativeEvent | None = None
    assay: Assay | None = None
    contig: ContigSequence | None = None
    readData: ReadData | None = None

    model_config = ConfigDict(
        json_schema_extra={
            "example": {
                "type": "AssayedFusion",
                "causativeEvent": {
                    "type": "CausativeEvent",
                    "eventType": "rearrangement",
                    "eventDescription": "chr2:g.pter_8,247,756::chr11:g.15,825,273_cen_qter (der11) and chr11:g.pter_15,825,272::chr2:g.8,247,757_cen_qter (der2)",
                },
                "assay": {
                    "type": "Assay",
                    "methodUri": "pmid:33576979",
                    "assayId": "obi:OBI_0003094",
                    "assayName": "fluorescence in-situ hybridization assay",
                    "fusionDetection": "inferred",
                },
                "contig": {
                    "type": "ContigSequence",
                    "contig": "GTACTACTGATCTAGCATCTAGTA",
                },
                "readData": {
                    "type": "ReadData",
                    "split": {
                        "type": "SplitReads",
                        "splitReads": 100,
                    },
                    "spanning": {
                        "type": "SpanningReads",
                        "spanningReads": 80,
                    },
                },
                "structure": [
                    {
                        "type": "GeneElement",
                        "gene": {
                            "conceptType": "Gene",
                            "primaryCoding": {
                                "id": "hgnc:3058",
                                "code": "HGNC:3058",
                                "system": "https://www.genenames.org/data/gene-symbol-report/#!/hgnc_id/",
                            },
                            "name": "EWSR1",
                        },
                    },
                    {"type": "UnknownGeneElement"},
                ],
            }
        },
    )


CategoricalFusionElement = Annotated[
    TranscriptSegmentElement
    | GeneElement
    | TemplatedSequenceElement
    | LinkerElement
    | MultiplePossibleGenesElement,
    Field(discriminator="type"),
]


class CategoricalFusion(AbstractFusion):
    """Categorical gene fusions are generalized concepts representing a class
    of fusions by their shared attributes, such as retained or lost regulatory
    elements and/or functional domains, and are typically curated from the
    biomedical literature for use in genomic knowledgebases.
    """

    type: Literal[FUSORTypes.CATEGORICAL_FUSION] = FUSORTypes.CATEGORICAL_FUSION
    criticalFunctionalDomains: list[FunctionalDomain] | None = None
    structure: list[CategoricalFusionElement]
    civicMolecularProfiles: list[MolecularProfile] | None = None

    model_config = ConfigDict(
        arbitrary_types_allowed=True,
        json_schema_extra={
            "example": {
                "type": "CategoricalFusion",
                "readingFramePreserved": True,
                "criticalFunctionalDomains": [
                    {
                        "type": "FunctionalDomain",
                        "status": "lost",
                        "label": "cystatin domain",
                        "id": "interpro:IPR000010",
                        "associatedGene": {
                            "primaryCoding": {
                                "id": "hgnc:2743",
                                "code": "HGNC:2743",
                                "system": "https://www.genenames.org/data/gene-symbol-report/#!/hgnc_id/",
                            },
                            "name": "CST1",
                            "conceptType": "Gene",
                        },
                    }
                ],
                "structure": [
                    {
                        "type": "TranscriptSegmentElement",
                        "transcript": "refseq:NM_152263.3",
                        "strand": -1,
                        "exonStart": 1,
                        "exonStartOffset": 0,
                        "exonEnd": 8,
                        "exonEndOffset": 0,
                        "gene": {
                            "primaryCoding": {
                                "id": "hgnc:12012",
                                "code": "HGNC:12012",
                                "system": "https://www.genenames.org/data/gene-symbol-report/#!/hgnc_id/",
                            },
                            "conceptType": "Gene",
                            "name": "TPM3",
                        },
                        "elementGenomicStart": {
                            "id": "ga4gh:SL.Q8vkGp7_xR9vI0PQ7g1IvUUeQ4JlJG8l",
                            "digest": "Q8vkGp7_xR9vI0PQ7g1IvUUeQ4JlJG8l",
                            "type": "SequenceLocation",
                            "sequenceReference": {
                                "id": "refseq:NC_000001.11",
                                "type": "SequenceReference",
                                "refgetAccession": "SQ.Ya6Rs7DHhDeg7YaOSg1EoNi3U_nQ9SvO",
                            },
                            "end": 154192135,
                        },
                        "elementGenomicEnd": {
                            "id": "ga4gh:SL.Lnne0bSsgjzmNkKsNnXg98FeJSrDJuLb",
                            "digest": "Lnne0bSsgjzmNkKsNnXg98FeJSrDJuLb",
                            "type": "SequenceLocation",
                            "sequenceReference": {
                                "id": "refseq:NC_000001.11",
                                "type": "SequenceReference",
                                "refgetAccession": "SQ.Ya6Rs7DHhDeg7YaOSg1EoNi3U_nQ9SvO",
                            },
                            "start": 154170399,
                        },
                    },
                    {
                        "type": "GeneElement",
                        "gene": {
                            "primaryCoding": {
                                "id": "hgnc:427",
                                "code": "HGNC:427",
                                "system": "https://www.genenames.org/data/gene-symbol-report/#!/hgnc_id/",
                            },
                            "name": "ALK",
                            "conceptType": "Gene",
                        },
                    },
                ],
                "regulatoryElement": {
                    "type": "RegulatoryElement",
                    "regulatoryClass": "promoter",
                    "associatedGene": {
                        "conceptType": "Gene",
                        "primaryCoding": {
                            "id": "hgnc:1097",
                            "code": "HGNC:1097",
                            "system": "https://www.genenames.org/data/gene-symbol-report/#!/hgnc_id/",
                        },
                        "name": "BRAF",
                    },
                },
            }
        },
    )


Fusion = CategoricalFusion | AssayedFusion


<<<<<<< HEAD
class FusionSet(BaseModelForbidExtra):
    """Define class for creating sets of AssayedFusion and CategoricalFusion objects"""

    assayedFusions: list[AssayedFusion] = Field(default_factory=list)
    categoricalFusions: list[CategoricalFusion] = Field(default_factory=list)

    def add_assayed_fusion(self, fusion: AssayedFusion) -> None:
        """Add fusion to AssayedFusion list

        :param fusion: An AssayedFusion object
        """
        self.assayedFusions.append(fusion)

    def add_categorical_fusion(self, fusion: CategoricalFusion) -> None:
        """Add fusion to CategoricalFusion list

        :param fusion: A CategoricalFusion object
        """
        self.categoricalFusions.append(fusion)

    def remove_assayed_fusion(self, fusion: AssayedFusion) -> None:
        """Remove all occurrences of fusion from AssayedFusion list

        :param fusion: An AssayedFusion object
        """
        self.assayedFusions = [fus for fus in self.assayedFusions if fus != fusion]

    def remove_categorical_fusion(self, fusion: CategoricalFusion) -> None:
        """Remove all occurrences of fusion from CategoricalFusions list

        :param fusion: A CategoricalFusion object
        """
        self.categoricalFusions = [
            fus for fus in self.categoricalFusions if fus != fusion
        ]

    def save_fusions_cache(
        self,
        fusions_list: list[AssayedFusion | CategoricalFusion],
        cache_dir: Path,
        cache_name: str,
    ) -> None:
        """Save a list of translated fusions as a cache

        :param fusions_list: A list of FUSOR-translated fusions
        :param output_dir: The location to store the cached file
        :param cache_name: The name for the resultant cached file
        """
        if not cache_dir:
            cache_dir = Path(__file__).resolve().parent / "data"
        cache_dir.mkdir(parents=True, exist_ok=True)
        output_file = cache_dir / cache_name
        if output_file.exists():
            _logger.warning("Cached fusions file already exists")
            return
        with output_file.open("wb") as f:
            pickle.dump(fusions_list, f)
=======
def save_fusions_cache(
    fusions_list: list[AssayedFusion | CategoricalFusion],
    cache_dir: Path,
    cache_name: str,
) -> None:
    """Save a list of translated fusions as a cache

    :param fusions_list: A list of FUSOR-translated fusions
    :param output_dir: The location to store the cached file. If this parameter is
        not supplied, it will default to creating a `data` directory under
        `src/fusor`
    :param cache_name: The name for the resultant cached file
    """
    if not Path.is_dir(cache_dir):
        cache_dir = Path(__file__).resolve().parent / "data"
    cache_dir.mkdir(parents=True, exist_ok=True)
    output_file = cache_dir / cache_name
    if output_file.exists():
        _logger.warning("Cached fusions file already exists")
        return
    with output_file.open("wb") as f:
        pickle.dump(fusions_list, f)
>>>>>>> 3d308ae6
<|MERGE_RESOLUTION|>--- conflicted
+++ resolved
@@ -944,65 +944,6 @@
 Fusion = CategoricalFusion | AssayedFusion
 
 
-<<<<<<< HEAD
-class FusionSet(BaseModelForbidExtra):
-    """Define class for creating sets of AssayedFusion and CategoricalFusion objects"""
-
-    assayedFusions: list[AssayedFusion] = Field(default_factory=list)
-    categoricalFusions: list[CategoricalFusion] = Field(default_factory=list)
-
-    def add_assayed_fusion(self, fusion: AssayedFusion) -> None:
-        """Add fusion to AssayedFusion list
-
-        :param fusion: An AssayedFusion object
-        """
-        self.assayedFusions.append(fusion)
-
-    def add_categorical_fusion(self, fusion: CategoricalFusion) -> None:
-        """Add fusion to CategoricalFusion list
-
-        :param fusion: A CategoricalFusion object
-        """
-        self.categoricalFusions.append(fusion)
-
-    def remove_assayed_fusion(self, fusion: AssayedFusion) -> None:
-        """Remove all occurrences of fusion from AssayedFusion list
-
-        :param fusion: An AssayedFusion object
-        """
-        self.assayedFusions = [fus for fus in self.assayedFusions if fus != fusion]
-
-    def remove_categorical_fusion(self, fusion: CategoricalFusion) -> None:
-        """Remove all occurrences of fusion from CategoricalFusions list
-
-        :param fusion: A CategoricalFusion object
-        """
-        self.categoricalFusions = [
-            fus for fus in self.categoricalFusions if fus != fusion
-        ]
-
-    def save_fusions_cache(
-        self,
-        fusions_list: list[AssayedFusion | CategoricalFusion],
-        cache_dir: Path,
-        cache_name: str,
-    ) -> None:
-        """Save a list of translated fusions as a cache
-
-        :param fusions_list: A list of FUSOR-translated fusions
-        :param output_dir: The location to store the cached file
-        :param cache_name: The name for the resultant cached file
-        """
-        if not cache_dir:
-            cache_dir = Path(__file__).resolve().parent / "data"
-        cache_dir.mkdir(parents=True, exist_ok=True)
-        output_file = cache_dir / cache_name
-        if output_file.exists():
-            _logger.warning("Cached fusions file already exists")
-            return
-        with output_file.open("wb") as f:
-            pickle.dump(fusions_list, f)
-=======
 def save_fusions_cache(
     fusions_list: list[AssayedFusion | CategoricalFusion],
     cache_dir: Path,
@@ -1024,5 +965,4 @@
         _logger.warning("Cached fusions file already exists")
         return
     with output_file.open("wb") as f:
-        pickle.dump(fusions_list, f)
->>>>>>> 3d308ae6
+        pickle.dump(fusions_list, f)