"""Model for fusion class"""

from abc import ABC
from enum import Enum
from typing import Annotated, Any, Literal

from cool_seq_tool.schemas import Strand
from ga4gh.core.domain_models import Gene
from ga4gh.vrs.models import (
    LiteralSequenceExpression,
    SequenceLocation,
)
from gene.schemas import CURIE
from pydantic import (
    BaseModel,
    ConfigDict,
    Field,
    StrictBool,
    StrictInt,
    StrictStr,
    model_validator,
)


class BaseModelForbidExtra(BaseModel, extra="forbid"):
    """Base Pydantic model class with extra values forbidden."""


class FUSORTypes(str, Enum):
    """Define FUSOR object type values."""

    FUNCTIONAL_DOMAIN = "FunctionalDomain"
    TRANSCRIPT_SEGMENT_ELEMENT = "TranscriptSegmentElement"
    TEMPLATED_SEQUENCE_ELEMENT = "TemplatedSequenceElement"
    LINKER_SEQUENCE_ELEMENT = "LinkerSequenceElement"
    GENE_ELEMENT = "GeneElement"
    UNKNOWN_GENE_ELEMENT = "UnknownGeneElement"
    MULTIPLE_POSSIBLE_GENES_ELEMENT = "MultiplePossibleGenesElement"
    REGULATORY_ELEMENT = "RegulatoryElement"
    CATEGORICAL_FUSION = "CategoricalFusion"
    ASSAYED_FUSION = "AssayedFusion"
    CAUSATIVE_EVENT = "CausativeEvent"


class AdditionalFields(str, Enum):
    """Define possible fields that can be added to Fusion object."""

    SEQUENCE_ID = "sequence_id"
    LOCATION_ID = "location_id"


class DomainStatus(str, Enum):
    """Define possible statuses of functional domains."""

    LOST = "lost"
    PRESERVED = "preserved"


class FunctionalDomain(BaseModel):
    """Define FunctionalDomain class"""

    type: Literal[FUSORTypes.FUNCTIONAL_DOMAIN] = FUSORTypes.FUNCTIONAL_DOMAIN
    status: DomainStatus
    associatedGene: Gene
    id: CURIE | None
    label: StrictStr | None = None
    sequenceLocation: SequenceLocation | None = None

    model_config = ConfigDict(
        populate_by_name=True,
        json_schema_extra={
            "example": {
                "type": "FunctionalDomain",
                "status": "lost",
                "label": "Tyrosine-protein kinase, catalytic domain",
                "id": "interpro:IPR020635",
                "associatedGene": {
                    "id": "hgnc:8031",
                    "label": "NTRK1",
                    "type": "Gene",
                },
                "sequenceLocation": {
                    "id": "ga4gh:SL.ywhUSfEUrwG0E29Q3c47bbuc6gkqTGlO",
                    "start": 510,
                    "end": 781,
                    "type": "SequenceLocation",
                    "sequenceReference": {
                        "id": "refseq:NC_000022.11",
                        "type": "SequenceReference",
                        "refgetAccession": "SQ.7B7SHsmchAR0dFcDCuSFjJAo7tX87krQ",
                    },
                },
            }
        },
    )


class StructuralElementType(str, Enum):
    """Define possible structural element type values."""

    TRANSCRIPT_SEGMENT_ELEMENT = FUSORTypes.TRANSCRIPT_SEGMENT_ELEMENT.value
    TEMPLATED_SEQUENCE_ELEMENT = FUSORTypes.TEMPLATED_SEQUENCE_ELEMENT.value
    LINKER_SEQUENCE_ELEMENT = FUSORTypes.LINKER_SEQUENCE_ELEMENT.value
    GENE_ELEMENT = FUSORTypes.GENE_ELEMENT.value
    UNKNOWN_GENE_ELEMENT = FUSORTypes.UNKNOWN_GENE_ELEMENT.value
    MULTIPLE_POSSIBLE_GENES_ELEMENT = FUSORTypes.MULTIPLE_POSSIBLE_GENES_ELEMENT.value


class BaseStructuralElement(ABC, BaseModel):
    """Define base structural element class."""

    type: StructuralElementType


class TranscriptSegmentElement(BaseStructuralElement):
    """Define TranscriptSegment class"""

    type: Literal[FUSORTypes.TRANSCRIPT_SEGMENT_ELEMENT] = (
        FUSORTypes.TRANSCRIPT_SEGMENT_ELEMENT
    )
    transcript: CURIE
    exonStart: StrictInt | None = None
    exonStartOffset: StrictInt | None = 0
    exonEnd: StrictInt | None = None
    exonEndOffset: StrictInt | None = 0
    gene: Gene
    elementGenomicStart: SequenceLocation | None = None
    elementGenomicEnd: SequenceLocation | None = None

    @model_validator(mode="before")
    def check_exons(cls, values):
<<<<<<< HEAD
        """Check that at least one of {`exonStart`, `exonEnd`} is set.
        If set, check that the corresponding `elementGenomic` field is set.
        If not set, set corresponding offset to `None`
=======
        """Check that at least one of {``exonStart``, ``exonEnd``} is set.
        If set, check that the corresponding ``elementGenomic`` field is set.
        If not set, set corresponding offset to ``None``
>>>>>>> b6988b70

        """
        msg = "Must give values for either `exonStart`, `exonEnd`, or both"
        exon_start = values.get("exonStart")
        exon_end = values.get("exonEnd")
<<<<<<< HEAD
        if (not exon_start) and (not exon_end):
=======
        if (exon_start is None) and (exon_end is None):
>>>>>>> b6988b70
            raise ValueError(msg)

        if exon_start:
            if not values.get("elementGenomicStart"):
                msg = "Must give `elementGenomicStart` if `exonStart` is given"
                raise ValueError(msg)
        else:
            values["exonStartOffset"] = None

        if exon_end:
            if not values.get("elementGenomicEnd"):
                msg = "Must give `elementGenomicEnd` if `exonEnd` is given"
                raise ValueError(msg)
        else:
            values["exonEndOffset"] = None
        return values

    model_config = ConfigDict(
        json_schema_extra={
            "example": {
                "type": "TranscriptSegmentElement",
                "transcript": "refseq:NM_152263.3",
                "exonStart": 1,
                "exonStartOffset": 0,
                "exonEnd": 8,
                "exonEndOffset": 0,
                "gene": {
                    "id": "hgnc:12012",
                    "type": "Gene",
                    "label": "TPM3",
                },
                "elementGenomicStart": {
                    "id": "ga4gh:SL.2K1vML0ofuYrYncrzzXUQOISRFJldZrO",
                    "type": "SequenceLocation",
                    "sequenceReference": {
                        "id": "refseq:NC_000001.11",
                        "type": "SequenceReference",
                        "refgetAccession": "SQ.Ya6Rs7DHhDeg7YaOSg1EoNi3U_nQ9SvO",
                    },
                    "start": 154192135,
                    "end": 154192136,
                },
                "elementGenomicEnd": {
                    "id": "ga4gh:SL.rtR6x2NnJEpROlxiT_DY9C-spf6ijYQi",
                    "type": "SequenceLocation",
                    "sequenceReference": {
                        "id": "refseq:NC_000001.11",
                        "type": "SequenceReference",
                        "refgetAccession": "SQ.Ya6Rs7DHhDeg7YaOSg1EoNi3U_nQ9SvO",
                    },
                    "start": 154170399,
                    "end": 154170400,
                },
            }
        },
    )


class LinkerElement(BaseStructuralElement, extra="forbid"):
    """Define Linker class (linker sequence)"""

    type: Literal[FUSORTypes.LINKER_SEQUENCE_ELEMENT] = (
        FUSORTypes.LINKER_SEQUENCE_ELEMENT
    )
    linkerSequence: LiteralSequenceExpression

    model_config = ConfigDict(
        json_schema_extra={
            "example": {
                "type": "LinkerSequenceElement",
                "linkerSequence": {
                    "id": "sequence:ACGT",
                    "type": "LiteralSequenceExpression",
                    "sequence": "ACGT",
                },
            }
        },
    )


class TemplatedSequenceElement(BaseStructuralElement):
    """Define Templated Sequence Element class.

    A templated sequence is a contiguous genomic sequence found in the gene
    product.
    """

    type: Literal[FUSORTypes.TEMPLATED_SEQUENCE_ELEMENT] = (
        FUSORTypes.TEMPLATED_SEQUENCE_ELEMENT
    )
    region: SequenceLocation
    strand: Strand

    model_config = ConfigDict(
        json_schema_extra={
            "example": {
                "type": "TemplatedSequenceElement",
                "region": {
                    "id": "ga4gh:SL.q_LeFVIakQtxnGHgxC4yehpLUxd6QsEr",
                    "type": "SequenceLocation",
                    "start": 44908821,
                    "end": 44908822,
                    "sequenceReference": {
                        "id": "refseq:NC_000012.12",
                        "refgetAccession": "SQ.6wlJpONE3oNb4D69ULmEXhqyDZ4vwNfl",
                    },
                },
                "strand": 1,
            }
        },
    )


class GeneElement(BaseStructuralElement):
    """Define Gene Element class."""

    type: Literal[FUSORTypes.GENE_ELEMENT] = FUSORTypes.GENE_ELEMENT
    gene: Gene

    model_config = ConfigDict(
        json_schema_extra={
            "example": {
                "type": "GeneElement",
                "gene": {
                    "id": "hgnc:1097",
                    "label": "BRAF",
                    "type": "Gene",
                },
            }
        },
    )


class UnknownGeneElement(BaseStructuralElement):
    """Define UnknownGene class.

    This is primarily intended to represent a
    partner in the result of a fusion partner-agnostic assay, which identifies
    the absence of an expected gene. For example, a FISH break-apart probe may
    indicate rearrangement of an MLL gene, but by design, the test cannot
    provide the identity of the new partner. In this case, we would associate
    any clinical observations from this patient with the fusion of MLL with
    an UnknownGene element.
    """

    type: Literal[FUSORTypes.UNKNOWN_GENE_ELEMENT] = FUSORTypes.UNKNOWN_GENE_ELEMENT

    model_config = ConfigDict(
        json_schema_extra={"example": {"type": "UnknownGeneElement"}},
    )


class MultiplePossibleGenesElement(BaseStructuralElement):
    """Define MultiplePossibleGenesElement class.

    This is primarily intended to
    represent a partner in a categorical fusion, typifying generalizable
    characteristics of a class of fusions such as retained or lost regulatory elements
    and/or functional domains, often curated from biomedical literature for use in
    genomic knowledgebases. For example, EWSR1 rearrangements are often found in Ewing
    and Ewing-like small round cell sarcomas, regardless of the partner gene.
    We would associate this assertion with the fusion of EWSR1 with a
    MultiplePossibleGenesElement.
    """

    type: Literal[FUSORTypes.MULTIPLE_POSSIBLE_GENES_ELEMENT] = (
        FUSORTypes.MULTIPLE_POSSIBLE_GENES_ELEMENT
    )

    model_config = ConfigDict(
        json_schema_extra={"example": {"type": "MultiplePossibleGenesElement"}},
    )


class RegulatoryClass(str, Enum):
    """Define possible classes of Regulatory Elements.

    Options are the possible values for ``/regulatory_class`` value property in the
    `INSDC controlled vocabulary <https://www.insdc.org/controlled-vocabulary-regulatoryclass>`_.
    """

    ATTENUATOR = "attenuator"
    CAAT_SIGNAL = "caat_signal"
    ENHANCER = "enhancer"
    ENHANCER_BLOCKING_ELEMENT = "enhancer_blocking_element"
    GC_SIGNAL = "gc_signal"
    IMPRINTING_CONTROL_REGION = "imprinting_control_region"
    INSULATOR = "insulator"
    LOCUS_CONTROL_REGION = "locus_control_region"
    MINUS_35_SIGNAL = "minus_35_signal"
    MINUS_10_SIGNAL = "minus_10_signal"
    POLYA_SIGNAL_SEQUENCE = "polya_signal_sequence"
    PROMOTER = "promoter"
    RESPONSE_ELEMENT = "response_element"
    RIBOSOME_BINDING_SITE = "ribosome_binding_site"
    RIBOSWITCH = "riboswitch"
    SILENCER = "silencer"
    TATA_BOX = "tata_box"
    TERMINATOR = "terminator"
    OTHER = "other"


class RegulatoryElement(BaseModel):
    """Define RegulatoryElement class.

<<<<<<< HEAD
    `featureId` would ideally be constrained as a CURIE, but Encode, our preferred
    feature ID source, doesn't currently have a registered CURIE structure for EH_
=======
    ``featureId`` would ideally be constrained as a CURIE, but Encode, our preferred
    feature ID source, doesn't currently have a registered CURIE structure for ``EH_``
>>>>>>> b6988b70
    identifiers. Consequently, we permit any kind of free text.
    """

    type: Literal[FUSORTypes.REGULATORY_ELEMENT] = FUSORTypes.REGULATORY_ELEMENT
    regulatoryClass: RegulatoryClass
    featureId: str | None = None
    associatedGene: Gene | None = None
    featureLocation: SequenceLocation | None = None

    @model_validator(mode="before")
    def ensure_min_values(cls, values):
        """Ensure that one of {`featureId`, `featureLocation`}, and/or
        `associatedGene` is set.
        """
        if not (
            bool(values.get("featureId")) ^ bool(values.get("featureLocation"))
        ) and not (values.get("associatedGene")):
            msg = (
                "Must set 1 of {`featureId`, `associatedGene`} and/or `featureLocation`"
            )
            raise ValueError(msg)
        return values

    model_config = ConfigDict(
        json_schema_extra={
            "example": {
                "type": "RegulatoryElement",
                "regulatoryClass": "promoter",
                "featureLocation": {
                    "id": "ga4gh:SL.9hqdPDfXC-m_t_bDH75FZHfaM6OKDtRw",
                    "type": "SequenceLocation",
                    "sequenceReference": {
                        "id": "refseq:NC_000001.11",
                        "refgetAccession": "SQ.Ya6Rs7DHhDeg7YaOSg1EoNi3U_nQ9SvO",
                    },
                    "start": 155593,
                    "end": 155610,
                },
            }
        },
    )


class FusionType(str, Enum):
    """Specify possible Fusion types."""

    CATEGORICAL_FUSION = FUSORTypes.CATEGORICAL_FUSION.value
    ASSAYED_FUSION = FUSORTypes.ASSAYED_FUSION.value

    @classmethod
    def values(cls) -> set:
        """Provide all possible enum values."""
        return {c.value for c in cls}


class AbstractFusion(BaseModel, ABC):
    """Define Fusion class"""

    type: FusionType
    regulatoryElement: RegulatoryElement | None = None
    structure: list[BaseStructuralElement]
    readingFramePreserved: StrictBool | None = None

    @classmethod
    def _access_object_attr(
        cls,
        obj: dict | BaseModel,
        attr_name: str,
    ) -> Any | None:  # noqa: ANN401
        """Help enable safe access of object properties while performing validation for
        Pydantic class objects.

        Because the validator could be handling either
        existing Pydantic class objects, or candidate dictionaries, we need a flexible
        accessor function.

        :param obj: object to access
        :param attr_name: name of attribute to retrieve
        :return: attribute if successful retrieval, otherwise None
        :raise ValueError: if object doesn't have properties (ie it's not a dict or Pydantic
            model)
        """
        if isinstance(obj, BaseModel):
            try:
                return obj.__getattribute__(attr_name)
            except AttributeError:
                return None
        elif isinstance(obj, dict):
            return obj.get(attr_name)
        else:
            msg = "Unrecognized type, should only pass entities with properties"
            raise ValueError(msg)

    @classmethod
    def _fetch_gene_id(
        cls,
        obj: dict | BaseModel,
        alt_field: str | None = None,
    ) -> str | None:
        """Get gene ID if element includes a gene annotation.

        :param obj: element to fetch gene from. Might not contain a gene (e.g. it's a
            TemplatedSequenceElement) so we have to use safe checks to fetch.
        :param alt_field: the field to fetch the gene from, if it is not called "gene" (ex: associatedGene instead)
        :return: gene ID if gene is defined
        """
        gene_info = cls._access_object_attr(obj, alt_field if alt_field else "gene")
        if gene_info:
            gene_id = cls._access_object_attr(gene_info, "id")
            if gene_id:
                return gene_id
        return None

    @model_validator(mode="before")
    def enforce_abc(cls, values):
        """Ensure only subclasses can be instantiated."""
        if cls.__name__ == "AbstractFusion":
            msg = "Cannot instantiate Fusion abstract class"
            raise ValueError(msg)
        return values

    @model_validator(mode="before")
    def enforce_element_quantities(cls, values):
        """Ensure minimum # of elements, and require > 1 unique genes.

        To validate the unique genes rule, we extract gene IDs from the elements that
        designate genes, and take the number of total elements. If there is only one
        unique gene ID, and there are no non-gene-defining elements (such as
        an unknown partner), then we raise an error.
        """
        qt_error_msg = (
            "Fusions must contain >= 2 structural elements, or >=1 structural element "
            "and a regulatory element"
        )
        structure = values.get("structure", [])
        if not structure:
            raise ValueError(qt_error_msg)
        num_structure = len(structure)
        reg_element = values.get("regulatoryElement")
        if (num_structure + bool(reg_element)) < 2:
            raise ValueError(qt_error_msg)

        uq_gene_msg = "Fusions must form a chimeric transcript from two or more genes, or a novel interaction between a rearranged regulatory element with the expressed product of a partner gene."
        gene_ids = []
        if reg_element:
            gene_id = cls._fetch_gene_id(obj=reg_element, alt_field="associatedGene")
            if gene_id:
                gene_ids.append(gene_id)

        for element in structure:
            gene_id = cls._fetch_gene_id(obj=element)
            if gene_id:
                gene_ids.append(gene_id)

        unique_gene_ids = set(gene_ids)
        if len(unique_gene_ids) == 1 and len(gene_ids) == (
            num_structure + bool(reg_element)
        ):
            raise ValueError(uq_gene_msg)
        return values

    @model_validator(mode="after")
    def structure_ends(cls, values):
<<<<<<< HEAD
        """Ensure start/end elements are of legal types and have fields
        required by their position.
=======
        """Ensure start/end elements are of legal types and have fields required by
        their position.
>>>>>>> b6988b70
        """
        elements = values.structure
        if isinstance(elements[0], TranscriptSegmentElement):
            if elements[0].exonEnd is None and not values["regulatoryElement"]:
                msg = "5' TranscriptSegmentElement fusion partner must contain ending exon position"
                raise ValueError(msg)
        elif isinstance(elements[0], LinkerElement):
            msg = "First structural element cannot be LinkerSequence"
            raise ValueError(msg)

        if len(elements) > 2:
            for element in elements[1:-1]:
                if isinstance(element, TranscriptSegmentElement) and (
                    element.exonStart is None or element.exonEnd is None
                ):
                    msg = "Connective TranscriptSegmentElement must include both start and end positions"
                    raise ValueError(msg)
        if isinstance(elements[-1], TranscriptSegmentElement) and (
            elements[-1].exonStart is None
        ):
            msg = "3' fusion partner junction must include " "starting position"
            raise ValueError
        return values


class Evidence(str, Enum):
    """Form of evidence supporting identification of the fusion."""

    OBSERVED = "observed"
    INFERRED = "inferred"


class Assay(BaseModelForbidExtra):
    """Information pertaining to the assay used in identifying the fusion."""

    type: Literal["Assay"] = "Assay"
    assayName: StrictStr | None = None
    assayId: CURIE | None = None
    methodUri: CURIE | None = None
    fusionDetection: Evidence | None = None

    model_config = ConfigDict(
        json_schema_extra={
            "example": {
                "methodUri": "pmid:33576979",
                "assayId": "obi:OBI_0003094",
                "assayName": "fluorescence in-situ hybridization assay",
                "fusionDetection": "inferred",
            }
        }
    )


AssayedFusionElement = Annotated[
    TranscriptSegmentElement
    | GeneElement
    | TemplatedSequenceElement
    | LinkerElement
    | UnknownGeneElement,
    Field(discriminator="type"),
]


class EventType(str, Enum):
    """Permissible values for describing the underlying causative event driving an
    assayed fusion.
    """

    REARRANGEMENT = "rearrangement"
    READ_THROUGH = "read-through"
    TRANS_SPLICING = "trans-splicing"


class CausativeEvent(BaseModelForbidExtra):
    """Define causative event information for a fusion.

    The evaluation of a fusion may be influenced by the underlying mechanism that
    generated the fusion. Often this will be a DNA rearrangement, but it could also be
    a read-through or trans-splicing event.
    """

    type: Literal[FUSORTypes.CAUSATIVE_EVENT] = FUSORTypes.CAUSATIVE_EVENT
    eventType: EventType
    eventDescription: StrictStr | None = None

    model_config = ConfigDict(
        json_schema_extra={
            "example": {
                "type": "CausativeEvent",
                "eventType": "rearrangement",
                "eventDescription": "chr2:g.pter_8,247,756::chr11:g.15,825,273_cen_qter (der11) and chr11:g.pter_15,825,272::chr2:g.8,247,757_cen_qter (der2)",
            }
        },
    )


class AssayedFusion(AbstractFusion):
    """Assayed gene fusions from biological specimens are directly detected using
    RNA-based gene fusion assays, or alternatively may be inferred from genomic
    rearrangements detected by whole genome sequencing or by coarser-scale cytogenomic
    assays. Example: an EWSR1 fusion inferred from a breakapart FISH assay.
    """

    type: Literal[FUSORTypes.ASSAYED_FUSION] = FUSORTypes.ASSAYED_FUSION
<<<<<<< HEAD
    structure: AssayedFusionElements
=======
    structure: list[AssayedFusionElement]
>>>>>>> b6988b70
    causativeEvent: CausativeEvent | None = None
    assay: Assay | None = None

    model_config = ConfigDict(
        json_schema_extra={
            "example": {
                "type": "AssayedFusion",
                "causativeEvent": {
                    "type": "CausativeEvent",
                    "eventType": "rearrangement",
                    "eventDescription": "chr2:g.pter_8,247,756::chr11:g.15,825,273_cen_qter (der11) and chr11:g.pter_15,825,272::chr2:g.8,247,757_cen_qter (der2)",
                },
                "assay": {
                    "type": "Assay",
                    "methodUri": "pmid:33576979",
                    "assayId": "obi:OBI_0003094",
                    "assayName": "fluorescence in-situ hybridization assay",
                    "fusionDetection": "inferred",
                },
                "structure": [
                    {
                        "type": "GeneElement",
                        "gene": {
                            "type": "Gene",
                            "id": "hgnc:3058",
                            "label": "EWSR1",
                        },
                    },
                    {"type": "UnknownGeneElement"},
                ],
            }
        },
    )


CategoricalFusionElement = Annotated[
    TranscriptSegmentElement
    | GeneElement
    | TemplatedSequenceElement
    | LinkerElement
    | MultiplePossibleGenesElement,
    Field(discriminator="type"),
]


class CategoricalFusion(AbstractFusion):
    """Categorical gene fusions are generalized concepts representing a class
    of fusions by their shared attributes, such as retained or lost regulatory
    elements and/or functional domains, and are typically curated from the
    biomedical literature for use in genomic knowledgebases.
    """

    type: Literal[FUSORTypes.CATEGORICAL_FUSION] = FUSORTypes.CATEGORICAL_FUSION
    criticalFunctionalDomains: list[FunctionalDomain] | None = None
<<<<<<< HEAD
    structure: CategoricalFusionElements
=======
    structure: list[CategoricalFusionElement]
>>>>>>> b6988b70

    model_config = ConfigDict(
        json_schema_extra={
            "example": {
                "type": "CategoricalFusion",
                "readingFramePreserved": True,
                "criticalFunctionalDomains": [
                    {
                        "type": "FunctionalDomain",
                        "status": "lost",
                        "label": "cystatin domain",
                        "id": "interpro:IPR000010",
                        "associatedGene": {
                            "id": "hgnc:2743",
                            "label": "CST1",
                            "type": "Gene",
                        },
                    }
                ],
                "structure": [
                    {
                        "type": "TranscriptSegmentElement",
                        "transcript": "refseq:NM_152263.3",
                        "exonStart": 1,
                        "exonStartOffset": 0,
                        "exonEnd": 8,
                        "exonEndOffset": 0,
                        "gene": {
                            "id": "hgnc:12012",
                            "type": "Gene",
                            "label": "TPM3",
                        },
                        "elementGenomicStart": {
                            "id": "ga4gh:SL.2K1vML0ofuYrYncrzzXUQOISRFJldZrO",
                            "type": "SequenceLocation",
                            "sequenceReference": {
                                "id": "refseq:NC_000001.11",
                                "refgetAccession": "SQ.Ya6Rs7DHhDeg7YaOSg1EoNi3U_nQ9SvO",
                                "type": "SequenceReference",
                            },
                            "start": 154192135,
                            "end": 154192136,
                        },
                        "elementGenomicEnd": {
                            "id": "ga4gh:SL.m5_Spfzt1v4sfVw9u4kmuYn7dM7gyNeb",
                            "type": "SequenceLocation",
                            "sequenceReference": {
                                "id": "refseq:NC_000001.11",
                                "refgetAccession": "SQ.Ya6Rs7DHhDeg7YaOSg1EoNi3U_nQ9SvO",
                                "type": "SequenceReference",
                            },
                            "start": 154170398,
                            "end": 154170399,
                        },
                    },
                    {
                        "type": "GeneElement",
                        "gene": {"id": "hgnc:427", "label": "ALK", "type": "Gene"},
                    },
                ],
                "regulatoryElement": {
                    "type": "RegulatoryElement",
                    "regulatoryClass": "promoter",
                    "associatedGene": {
                        "type": "Gene",
                        "id": "hgnc:1097",
                        "label": "BRAF",
                    },
                },
            }
        },
    )


Fusion = CategoricalFusion | AssayedFusion<|MERGE_RESOLUTION|>--- conflicted
+++ resolved
@@ -129,25 +129,15 @@
 
     @model_validator(mode="before")
     def check_exons(cls, values):
-<<<<<<< HEAD
-        """Check that at least one of {`exonStart`, `exonEnd`} is set.
-        If set, check that the corresponding `elementGenomic` field is set.
-        If not set, set corresponding offset to `None`
-=======
         """Check that at least one of {``exonStart``, ``exonEnd``} is set.
         If set, check that the corresponding ``elementGenomic`` field is set.
         If not set, set corresponding offset to ``None``
->>>>>>> b6988b70
 
         """
         msg = "Must give values for either `exonStart`, `exonEnd`, or both"
         exon_start = values.get("exonStart")
         exon_end = values.get("exonEnd")
-<<<<<<< HEAD
-        if (not exon_start) and (not exon_end):
-=======
         if (exon_start is None) and (exon_end is None):
->>>>>>> b6988b70
             raise ValueError(msg)
 
         if exon_start:
@@ -353,13 +343,8 @@
 class RegulatoryElement(BaseModel):
     """Define RegulatoryElement class.
 
-<<<<<<< HEAD
-    `featureId` would ideally be constrained as a CURIE, but Encode, our preferred
-    feature ID source, doesn't currently have a registered CURIE structure for EH_
-=======
     ``featureId`` would ideally be constrained as a CURIE, but Encode, our preferred
     feature ID source, doesn't currently have a registered CURIE structure for ``EH_``
->>>>>>> b6988b70
     identifiers. Consequently, we permit any kind of free text.
     """
 
@@ -523,13 +508,8 @@
 
     @model_validator(mode="after")
     def structure_ends(cls, values):
-<<<<<<< HEAD
-        """Ensure start/end elements are of legal types and have fields
-        required by their position.
-=======
         """Ensure start/end elements are of legal types and have fields required by
         their position.
->>>>>>> b6988b70
         """
         elements = values.structure
         if isinstance(elements[0], TranscriptSegmentElement):
@@ -634,11 +614,7 @@
     """
 
     type: Literal[FUSORTypes.ASSAYED_FUSION] = FUSORTypes.ASSAYED_FUSION
-<<<<<<< HEAD
-    structure: AssayedFusionElements
-=======
     structure: list[AssayedFusionElement]
->>>>>>> b6988b70
     causativeEvent: CausativeEvent | None = None
     assay: Assay | None = None
 
@@ -693,11 +669,7 @@
 
     type: Literal[FUSORTypes.CATEGORICAL_FUSION] = FUSORTypes.CATEGORICAL_FUSION
     criticalFunctionalDomains: list[FunctionalDomain] | None = None
-<<<<<<< HEAD
-    structure: CategoricalFusionElements
-=======
     structure: list[CategoricalFusionElement]
->>>>>>> b6988b70
 
     model_config = ConfigDict(
         json_schema_extra={
