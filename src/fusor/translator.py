"""Module for translating output from fusion detection methods to fusion
objects (AssayedFusion/CategoricalFusion)
"""

import logging
import re
from abc import ABC, abstractmethod

import polars as pl
from civicpy.civic import ExonCoordinate, MolecularProfile
from cool_seq_tool.schemas import Assembly, CoordinateType
from ga4gh.core.models import MappableConcept
from ga4gh.vrs.models import LiteralSequenceExpression
from pydantic import BaseModel

from fusor.fusion_caller_models import (
    CIVIC,
    JAFFA,
    Arriba,
    Caller,
    Cicero,
    EnFusion,
    FusionCatcher,
    Genie,
    KnowledgebaseList,
    STARFusion,
)
from fusor.fusor import FUSOR
from fusor.models import (
    LINKER_REGEX,
    AnchoredReads,
    Assay,
    AssayedFusion,
    BreakpointCoverage,
    CategoricalFusion,
    CausativeEvent,
    ContigSequence,
    EventType,
    GeneElement,
    LinkerElement,
    MultiplePossibleGenesElement,
    ReadData,
    SpanningReads,
    SplitReads,
    TranscriptSegmentElement,
    UnknownGeneElement,
)

_logger = logging.getLogger(__name__)


class GeneFusionPartners(BaseModel):
    """Class for defining gene fusion partners"""

    gene_5prime_element: GeneElement | UnknownGeneElement | MultiplePossibleGenesElement
    gene_5prime: str | None = None
    gene_3prime_element: GeneElement | UnknownGeneElement | MultiplePossibleGenesElement
    gene_3prime: str | None = None


class Translator(ABC):
    """Class for translating outputs from different fusion detection algorithms
    to FUSOR AssayedFusion and CategoricalFusion objects
    """

    def __init__(self, fusor: FUSOR) -> None:
        """Initialize Translator class

        :param fusor: A FUSOR instance
        """
        self.fusor = fusor

    def _format_fusion(
        self,
        fusion_type: AssayedFusion | CategoricalFusion,
        gene_5prime: GeneElement | UnknownGeneElement | MultiplePossibleGenesElement,
        gene_3prime: GeneElement | UnknownGeneElement | MultiplePossibleGenesElement,
        tr_5prime: TranscriptSegmentElement | None = None,
        tr_3prime: TranscriptSegmentElement | None = None,
        ce: CausativeEvent | None = None,
        rf: bool | None = None,
        assay: Assay | None = None,
        contig: ContigSequence | None = None,
        linker_sequence: LinkerElement | None = None,
        reads: ReadData | None = None,
        molecular_profiles: list[MolecularProfile] | None = None,
        moa_assertion: dict | None = None,
    ) -> AssayedFusion | CategoricalFusion:
        """Format classes to create AssayedFusion objects

        :param fusion_type: If the fusion is an AssayedFusion or CategoricalFusion
        :param gene_5prime: 5'prime GeneElement or UnknownGeneElement or MultiplePossibleGenesElement
        :param gene_3prime: 3'prime GeneElement or UnknownGeneElement or MultiplePossibleGenesElement
        :param tr_5prime: 5'prime TranscriptSegmentElement
        :param tr_3prime: 3'prime TranscriptSegmentElement
        :param ce: CausativeEvent
        :param rf: A boolean indicating if the reading frame is preserved
        :param assay: Assay
        :param contig: The contig sequence
        :param linker_sequence: The non-template linker sequence
        :param reads: The read data
        :param molecular_profiles: A list of CIViC Molecular Profiles
        :param moa_assertion: The MOA assertion, represented as a dictionary
        :return AssayedFusion or CategoricalFusion object
        """
        params = {
            "causativeEvent": ce,
            "readingFramePreserved": rf,
            "assay": assay,
            "contig": contig,
            "readData": reads,
            "civicMolecularProfiles": molecular_profiles,
            "moaAssertion": moa_assertion,
        }
        if not tr_5prime and not tr_3prime:
            params["structure"] = [gene_5prime, gene_3prime]
        elif tr_5prime and not tr_3prime:
            params["structure"] = [tr_5prime, gene_3prime]
        elif not tr_5prime and tr_3prime:
            params["structure"] = [gene_5prime, tr_3prime]
        else:
            params["structure"] = [tr_5prime, tr_3prime]
        if linker_sequence:
            params["structure"].insert(1, linker_sequence)
        fusion = fusion_type(**params)

        # Assign VICC Nomenclature string to fusion event
        fusion.viccNomenclature = self.fusor.generate_nomenclature(fusion)
        return fusion

    def _get_causative_event(
        self, chrom1: str, chrom2: str, descr: str | None = None
    ) -> CausativeEvent | None:
        """Infer Causative Event. Currently restricted to rearrangements

        :param chrom1: The chromosome for the 5' partner
        :param chrom2: The chromosome for the 3' partner
        :param descr: An annotation describing the fusion event. This input is supplied to the eventDescription CausativeEvent attribute.
        :return: A CausativeEvent object if construction is successful
        """
        if descr and "rearrangement" in descr:
            return CausativeEvent(
                eventType=EventType("rearrangement"), eventDescription=descr
            )
        if chrom1 != chrom2:
            return CausativeEvent(eventType=EventType("rearrangement"))
        return None

    def _get_gene_element_unnormalized(self, symbol: str) -> GeneElement:
        """Return GeneElement when gene symbol cannot be normalized

        :param symbol: A gene symbol for a fusion partner
        :return: A GeneElement object
        """
        return GeneElement(gene=MappableConcept(name=symbol, conceptType="Gene"))

    def _get_gene_element(
        self, genes: str, caller: Caller | KnowledgebaseList
    ) -> GeneElement:
        """Return a GeneElement given an individual/list of gene symbols and a
        fusion detection algorithm

        :param genes: A gene symbol or list of gene symbols, separated by columns
        :param caller: The examined fusion detection algorithm of fusion knowledgebase
        :return A GeneElement object
        """
        if "," not in genes or caller != caller.ARRIBA:
            ge = self.fusor.gene_element(gene=genes)
            return ge[0] if ge[0] else self._get_gene_element_unnormalized(genes)

        genes = genes.split(",")
        dists = []
        for gene in genes:
            start, end = gene.rfind("("), gene.rfind(")")
            dists.append(int(gene[start + 1 : end]))
        gene = (
            genes[0].split("(")[0] if dists[0] <= dists[1] else genes[1].split("(")[0]
        )
        ge = self.fusor.gene_element(gene=gene)
        return ge[0] if ge[0] else self._get_gene_element_unnormalized(gene)

    def _are_fusion_partners_different(
        self,
        gene_5prime: str | UnknownGeneElement | MultiplePossibleGenesElement,
        gene_3prime: str | UnknownGeneElement | MultiplePossibleGenesElement,
    ) -> bool:
        """Check if the normalized gene symbols for the two fusion partners
        are different. If not, this event is not a fusion

        :param gene_5prime: The 5' gene partner or UnknownGeneElement or MultiplePossibleGenesElement
        :param gene_3prime: The 3' gene partner or UnknownGeneElement or MultiplePossibleGenesElement
        :return ``True`` if the gene symbols are different, ``False`` if not
        """
        if gene_5prime != gene_3prime:
            return True
        _logger.error(
            "The supplied fusion is not valid as the two fusion partners are the same"
        )
        return False

    def _get_genomic_ac(self, chrom: str, build: Assembly) -> str:
        """Return a RefSeq genomic accession given a chromosome and a reference build

        :param chrom: A chromosome number
        :param build: The assembly, either GRCh37 or GRCh38
        :return: The corresponding refseq genomic accession
        :raise ValueError: if unable to retrieve genomic accession
        """
        sr = self.fusor.cool_seq_tool.seqrepo_access
        alias_list, errors = sr.translate_identifier(
            f"{build}:{chrom}", target_namespaces="refseq"
        )
        if errors:
            statement = f"Genomic accession for {chrom} could not be retrieved"
            _logger.error(statement)
            raise ValueError
        return alias_list[0].split(":")[1]

    def _assess_gene_symbol(
        self, gene: str | None, caller: Caller | KnowledgebaseList
    ) -> (
        tuple[GeneElement | UnknownGeneElement | MultiplePossibleGenesElement, str]
        | None
    ):
        """Determine if a gene symbol exists and return the corresponding
        GeneElement

        :param gene: The gene symbol or None
        :param caller: The gene fusion caller or fusion knowledgebase
        :return A tuple containing a GeneElement or UnknownGeneElement and a string,
            representing the unknown fusion partner, or MultiplePossibleGenesElement
            and a string, representing any possible fusion partner or None if no gene
            is provided
        """
        if not gene:
            return None
        if gene == "NA":
            return UnknownGeneElement(), "NA"
        if gene == "v":
            return MultiplePossibleGenesElement(), "v"
        gene_element = self._get_gene_element(gene, caller)
        return gene_element, gene_element.gene.name

    def _process_gene_symbols(
        self, gene_5prime: str, gene_3prime: str, caller: Caller | KnowledgebaseList
    ) -> GeneFusionPartners:
        """Process gene symbols to create GeneElements or UnknownGeneElements or MultiplePossibleGenesElement

        :param gene_5prime: The 5' gene symbol
        :param gene_3prime: The 3' gene symbol
        :param caller: The gene fusion caller or fusion knowledgebase
        :return A GeneFusionPartners object
        """
        gene_5prime_element, gene_5prime = self._assess_gene_symbol(gene_5prime, caller)
        gene_3prime_element, gene_3prime = self._assess_gene_symbol(gene_3prime, caller)
        params = {
            "gene_5prime_element": gene_5prime_element,
            "gene_5prime": gene_5prime,
            "gene_3prime_element": gene_3prime_element,
            "gene_3prime": gene_3prime,
        }
        return GeneFusionPartners(**params)

    def _process_vicc_nomenclature(self, gene_symbol: str) -> str:
        """Extract fusion partner from VICC nomenclature

        :param gene_symbol: The unprocessed gene symbol
        :return The processed gene symbol
        """
        if "entrez" in gene_symbol:
            return gene_symbol.split("(")[0]
        start = gene_symbol.find("(")
        stop = gene_symbol.find(")")
        return gene_symbol[start + 1 : stop]

    @abstractmethod
    async def translate(
        self, fusion_data: BaseModel, coordinate_type: CoordinateType, rb: Assembly
    ) -> AssayedFusion | CategoricalFusion:
        """Define abstract translate method

        :param fusion_data: The fusion data from a fusion caller
        :param coordinate_type: If the coordinate is inter-residue or residue
        :param rb: The reference build used to call the fusion
        :return: An AssayedFusion or CategoricalFusion object, if construction is successful
        """

    ##### Fusion Caller -> FUSOR AssayedFusion object ###################


<<<<<<< HEAD
class JaffaTranslator(Translator):
    """Initialize JaffaTranslator class"""
=======
class JAFFATranslator(Translator):
    """Initialize JAFFATranslator class"""
>>>>>>> fe437733

    async def translate(
        self,
        jaffa: JAFFA,
        coordinate_type: CoordinateType,
        rb: Assembly,
    ) -> AssayedFusion | None:
        """Parse JAFFA fusion output to create AssayedFusion object

        :param JAFFA: Output from JAFFA caller
        :param coordinate_type: If the coordinate is inter-residue or residue
        :param rb: The reference build used to call the fusion
        :return: An AssayedFusion object, if construction is successful
        """
        genes = jaffa.fusion_genes.split(":")
        fusion_partners = self._process_gene_symbols(genes[0], genes[1], Caller.JAFFA)

        if not self._are_fusion_partners_different(
            fusion_partners.gene_5prime, fusion_partners.gene_3prime
        ):
            return None

        if not isinstance(fusion_partners.gene_5prime_element, UnknownGeneElement):
            tr_5prime = await self.fusor.transcript_segment_element(
                tx_to_genomic_coords=False,
                genomic_ac=self._get_genomic_ac(jaffa.chrom1, rb),
                seg_end_genomic=jaffa.base1,
                gene=fusion_partners.gene_5prime,
                coordinate_type=coordinate_type,
                starting_assembly=rb,
            )
            tr_5prime = tr_5prime[0]

        if not isinstance(fusion_partners.gene_3prime_element, UnknownGeneElement):
            tr_3prime = await self.fusor.transcript_segment_element(
                tx_to_genomic_coords=False,
                genomic_ac=self._get_genomic_ac(jaffa.chrom2, rb),
                seg_start_genomic=jaffa.base2,
                gene=fusion_partners.gene_3prime,
                coordinate_type=coordinate_type,
                starting_assembly=rb,
            )
            tr_3prime = tr_3prime[0]

        if jaffa.rearrangement:
            ce = CausativeEvent(
                eventType=EventType("rearrangement"),
                eventDescription=jaffa.classification,
            )
        else:
            ce = None

        read_data = ReadData(
            split=SplitReads(splitReads=jaffa.spanning_reads),
            spanning=SpanningReads(spanningReads=jaffa.spanning_pairs),
        )

        return self._format_fusion(
            AssayedFusion,
            fusion_partners.gene_5prime_element,
            fusion_partners.gene_3prime_element,
            tr_5prime
            if isinstance(fusion_partners.gene_5prime_element, GeneElement)
            else None,
            tr_3prime
            if isinstance(fusion_partners.gene_3prime_element, GeneElement)
            else None,
            ce,
            jaffa.inframe if isinstance(jaffa.inframe, bool) else None,
            reads=read_data,
        )


<<<<<<< HEAD
class StarFusionTranslator(Translator):
    """Initialize StarFusionTranslator class"""
=======
class STARFusionTranslator(Translator):
    """Initialize STARFusionTranslator class"""
>>>>>>> fe437733

    async def translate(
        self,
        star_fusion: STARFusion,
        coordinate_type: CoordinateType,
        rb: Assembly,
    ) -> AssayedFusion:
        """Parse STAR-Fusion output to create AssayedFusion object

        :param star_fusion: Output from STAR-Fusion caller
        :param coordinate_type: If the coordinate is inter-residue or residue
        :param rb: The reference build used to call the fusion
        :return: An AssayedFusion object, if construction is successful
        """
        gene1 = star_fusion.left_gene.split("^")[0]
        gene2 = star_fusion.right_gene.split("^")[0]

        fusion_partners = self._process_gene_symbols(gene1, gene2, Caller.STAR_FUSION)
        if not self._are_fusion_partners_different(
            fusion_partners.gene_5prime, fusion_partners.gene_3prime
        ):
            return None

        five_prime = star_fusion.left_breakpoint.split(":")
        three_prime = star_fusion.right_breakpoint.split(":")

        tr_5prime = await self.fusor.transcript_segment_element(
            tx_to_genomic_coords=False,
            genomic_ac=self._get_genomic_ac(five_prime[0], rb),
            seg_end_genomic=int(five_prime[1]),
            gene=fusion_partners.gene_5prime,
            coordinate_type=coordinate_type,
            starting_assembly=rb,
        )
        tr_5prime = tr_5prime[0]

        tr_3prime = await self.fusor.transcript_segment_element(
            tx_to_genomic_coords=False,
            genomic_ac=self._get_genomic_ac(three_prime[0], rb),
            seg_start_genomic=int(three_prime[1]),
            gene=fusion_partners.gene_3prime,
            coordinate_type=coordinate_type,
            starting_assembly=rb,
        )
        tr_3prime = tr_3prime[0]

        ce = self._get_causative_event(
            five_prime[0], three_prime[0], ",".join(star_fusion.annots)
        )
        read_data = ReadData(
            split=SplitReads(splitReads=star_fusion.junction_read_count),
            spanning=SpanningReads(spanningReads=star_fusion.spanning_frag_count),
        )

        return self._format_fusion(
            AssayedFusion,
            fusion_partners.gene_5prime_element,
            fusion_partners.gene_3prime_element,
            tr_5prime
            if isinstance(fusion_partners.gene_5prime_element, GeneElement)
            else None,
            tr_3prime
            if isinstance(fusion_partners.gene_3prime_element, GeneElement)
            else None,
            ce,
            reads=read_data,
        )


class FusionCatcherTranslator(Translator):
    """Initialize FusionCatcherTranslator class"""

    async def translate(
        self,
        fusion_catcher: FusionCatcher,
        coordinate_type: CoordinateType,
        rb: Assembly,
    ) -> AssayedFusion:
        """Parse FusionCatcher output to create AssayedFusion object

        :param fusion_catcher: Output from FusionCatcher caller
        :param coordinate_type: If the coordinate is inter-residue or residue
        :param rb: The reference build used to call the fusion
        :return: An AssayedFusion object, if construction is successful
        """
        fusion_partners = self._process_gene_symbols(
            fusion_catcher.five_prime_partner,
            fusion_catcher.three_prime_partner,
            Caller.FUSION_CATCHER,
        )
        if not self._are_fusion_partners_different(
            fusion_partners.gene_5prime, fusion_partners.gene_3prime
        ):
            return None

        five_prime = fusion_catcher.five_prime_fusion_point.split(":")
        three_prime = fusion_catcher.three_prime_fusion_point.split(":")

        tr_5prime = await self.fusor.transcript_segment_element(
            tx_to_genomic_coords=False,
            genomic_ac=self._get_genomic_ac(five_prime[0], rb),
            seg_end_genomic=int(five_prime[1]),
            gene=fusion_partners.gene_5prime,
            coordinate_type=coordinate_type,
            starting_assembly=rb,
        )
        tr_5prime = tr_5prime[0]

        tr_3prime = await self.fusor.transcript_segment_element(
            tx_to_genomic_coords=False,
            genomic_ac=self._get_genomic_ac(three_prime[0], rb),
            seg_start_genomic=int(three_prime[1]),
            gene=fusion_partners.gene_3prime,
            coordinate_type=coordinate_type,
            starting_assembly=rb,
        )
        tr_3prime = tr_3prime[0]

        ce = self._get_causative_event(
            five_prime[0], three_prime[0], fusion_catcher.predicted_effect
        )
        read_data = ReadData(
            split=SplitReads(splitReads=fusion_catcher.spanning_unique_reads),
            spanning=SpanningReads(spanningReads=fusion_catcher.spanning_reads),
        )
        contig = ContigSequence(contig=fusion_catcher.fusion_sequence)

        return self._format_fusion(
            AssayedFusion,
            fusion_partners.gene_5prime_element,
            fusion_partners.gene_3prime_element,
            tr_5prime
            if isinstance(fusion_partners.gene_5prime_element, GeneElement)
            else None,
            tr_3prime
            if isinstance(fusion_partners.gene_3prime_element, GeneElement)
            else None,
            ce,
            contig=contig,
            reads=read_data,
        )


class FusionMapTranslator(Translator):
    """Initialize FusionMapTranslator class"""

    async def translate(
        self, fmap_row: pl.DataFrame, coordinate_type: CoordinateType, rb: Assembly
    ) -> AssayedFusion:
        """Parse FusionMap output to create FUSOR AssayedFusion object

        :param fmap_row: A row of FusionMap output
        :param rb: The reference build used to call the fusion
        :param coordinate_type: If the coordinate is inter-residue or residue
        :return: An AssayedFusion object, if construction is successful
        """
        gene1 = fmap_row.get_column("KnownGene1").item()
        gene2 = fmap_row.get_column("KnownGene2").item()
        gene_5prime = self._get_gene_element(gene1, "fusion_map").gene.name
        gene_3prime = self._get_gene_element(gene2, "fusion_map").gene.name

        if not self._are_fusion_partners_different(gene_5prime, gene_3prime):
            return None

        tr_5prime = await self.fusor.transcript_segment_element(
            tx_to_genomic_coords=False,
            genomic_ac=self._get_genomic_ac(
                fmap_row.get_column("Chromosome1").item(), rb
            ),
            seg_end_genomic=int(fmap_row.get_column("Position1").item()),
            gene=gene_5prime,
            coordinate_type=coordinate_type,
            starting_assembly=rb,
        )
        tr_5prime = tr_5prime[0]

        tr_3prime = await self.fusor.transcript_segment_element(
            tx_to_genomic_coords=False,
            genomic_ac=self._get_genomic_ac(
                fmap_row.get_column("Chromosome2").item(), rb
            ),
            seg_start_genomic=int(fmap_row.get_column("Position2").item()),
            gene=gene_3prime,
            coordinate_type=coordinate_type,
            starting_assembly=rb,
        )
        tr_3prime = tr_3prime[0]

        # Combine columns to create fusion annotation string"
        descr = (
            fmap_row.get_column("FusionGene").item()
            + ","
            + fmap_row.get_column("SplicePatternClass").item()
            + ","
            + fmap_row.get_column("FrameShiftClass").item()
        )
        ce = self._get_causative_event(
            fmap_row.get_column("Chromosome1").item(),
            fmap_row.get_column("Chromosome2").item(),
            descr,
        )
        rf = bool(fmap_row.get_column("FrameShiftClass").item() == "InFrame")
        return self._format_fusion(
            AssayedFusion, gene_5prime, gene_3prime, tr_5prime, tr_3prime, ce, rf
        )


class ArribaTranslator(Translator):
    """Initialize ArribaTranslator class"""

    async def translate(
        self,
        arriba: Arriba,
        coordinate_type: CoordinateType,
        rb: Assembly,
    ) -> AssayedFusion:
        """Parse Arriba output to create AssayedFusion object

        :param arriba: Output from Arriba caller
        :param coordinate_type: If the coordinate is inter-residue or residue
        :param rb: The reference build used to call the fusion
        :return: An AssayedFusion object, if construction is successful
        """
        # Arriba reports two gene symbols if a breakpoint occurs in an intergenic
        # space. We select the gene symbol with the smallest distance from the
        # breakpoint.
        fusion_partners = self._process_gene_symbols(
            arriba.gene1, arriba.gene2, Caller.ARRIBA
        )

        if not self._are_fusion_partners_different(
            fusion_partners.gene_5prime, fusion_partners.gene_3prime
        ):
            return None

        strand1 = arriba.strand1.split("/")[1]  # Determine strand that is transcribed
        strand2 = arriba.strand2.split("/")[1]  # Determine strand that is transcribed
        if strand1 == "+":
            gene1_seg_start = arriba.direction1 == "upstream"
        else:
            gene1_seg_start = arriba.direction1 == "downstream"
        if strand2 == "+":
            gene2_seg_start = arriba.direction2 == "upstream"
        else:
            gene2_seg_start = arriba.direction2 == "downstream"

        breakpoint1 = arriba.breakpoint1.split(":")
        breakpoint2 = arriba.breakpoint2.split(":")

        tr_5prime = await self.fusor.transcript_segment_element(
            tx_to_genomic_coords=False,
            genomic_ac=self._get_genomic_ac(breakpoint1[0], rb),
            seg_start_genomic=int(breakpoint1[1]) if gene1_seg_start else None,
            seg_end_genomic=int(breakpoint1[1]) if not gene1_seg_start else None,
            gene=fusion_partners.gene_5prime,
            coverage=BreakpointCoverage(fragmentCoverage=arriba.coverage1),
            reads=AnchoredReads(reads=arriba.split_reads1),
            coordinate_type=coordinate_type,
            starting_assembly=rb,
        )
        tr_5prime = tr_5prime[0]

        tr_3prime = await self.fusor.transcript_segment_element(
            tx_to_genomic_coords=False,
            genomic_ac=self._get_genomic_ac(breakpoint2[0], rb),
            seg_start_genomic=int(breakpoint2[1]) if gene2_seg_start else None,
            seg_end_genomic=int(breakpoint2[1]) if not gene2_seg_start else None,
            gene=fusion_partners.gene_3prime,
            coverage=BreakpointCoverage(fragmentCoverage=arriba.coverage2),
            reads=AnchoredReads(reads=arriba.split_reads2),
            coordinate_type=coordinate_type,
            starting_assembly=rb,
        )
        tr_3prime = tr_3prime[0]

        ce = (
            CausativeEvent(
                eventType=EventType("read-through"),
                eventDescription=arriba.confidence,
            )
            if "read_through" in arriba.event_type
            else CausativeEvent(
                eventType=EventType("rearrangement"),
                eventDescription=arriba.confidence,
            )
        )
        rf = bool(arriba.rf == "in-frame") if arriba.rf != "." else None

        # Process read data and fusion_transcript sequence
        read_data = ReadData(
            spanning=SpanningReads(spanningReads=arriba.discordant_mates)
        )
        contig = ContigSequence(contig=arriba.fusion_transcript)
        linker_sequence = re.search(LINKER_REGEX, arriba.fusion_transcript)
        linker_sequence = (
            LinkerElement(
                linkerSequence=LiteralSequenceExpression(
                    sequence=linker_sequence.group(1).upper()
                )
            )
            if linker_sequence
            else None
        )

        return self._format_fusion(
            AssayedFusion,
            fusion_partners.gene_5prime_element,
            fusion_partners.gene_3prime_element,
            tr_5prime
            if isinstance(fusion_partners.gene_5prime_element, GeneElement)
            else None,
            tr_3prime
            if isinstance(fusion_partners.gene_3prime_element, GeneElement)
            else None,
            ce,
            rf,
            contig=contig,
            reads=read_data,
            linker_sequence=linker_sequence,
        )


class CiceroTranslator(Translator):
    """Initialize CiceroTranslator class"""

    async def translate(
        self,
        cicero: Cicero,
        coordinate_type: CoordinateType,
        rb: Assembly,
    ) -> AssayedFusion | str:
        """Parse CICERO output to create AssayedFusion object

        :param cicero: Output from CICERO caller
        :param coordinate_type: If the coordinate is inter-residue or residue
        :param rb: The reference build used to call the fusion
        :return: An AssayedFusion object, if construction is successful
        """
        # Check if gene symbols have valid formatting. CICERO can output two or more
        # gene symbols for `gene_5prime` or `gene_3prime`, which are separated by a comma. As
        # there is not a precise way to resolve this ambiguity, we do not process
        # these events
        if "," in cicero.gene_5prime or "," in cicero.gene_3prime:
            msg = "Ambiguous gene symbols are reported by CICERO for at least one of the fusion partners"
            _logger.warning(msg)
            return msg

        fusion_partners = self._process_gene_symbols(
            cicero.gene_5prime, cicero.gene_3prime, Caller.CICERO
        )

        # Check CICERO annotation regarding the confidence that the called fusion
        # has biological meaning
        if cicero.sv_ort != ">":
            msg = "CICERO annotation indicates that this event does not have confident biological meaning"
            _logger.warning(msg)
            return msg

        if not self._are_fusion_partners_different(
            fusion_partners.gene_5prime, fusion_partners.gene_3prime
        ):
            return None

        tr_5prime = await self.fusor.transcript_segment_element(
            tx_to_genomic_coords=False,
            genomic_ac=self._get_genomic_ac(cicero.chr_5prime, rb),
            seg_end_genomic=cicero.pos_5prime,
            gene=fusion_partners.gene_5prime,
            coverage=BreakpointCoverage(fragmentCoverage=cicero.coverage_5prime),
            reads=AnchoredReads(reads=cicero.reads_5prime),
            coordinate_type=coordinate_type,
            starting_assembly=rb,
        )
        tr_5prime = tr_5prime[0]

        tr_3prime = await self.fusor.transcript_segment_element(
            tx_to_genomic_coords=False,
            genomic_ac=self._get_genomic_ac(cicero.chr_3prime, rb),
            seg_start_genomic=cicero.pos_3prime,
            gene=fusion_partners.gene_3prime,
            coverage=BreakpointCoverage(fragmentCoverage=cicero.coverage_3prime),
            reads=AnchoredReads(reads=cicero.reads_3prime),
            coordinate_type=coordinate_type,
            starting_assembly=rb,
        )
        tr_3prime = tr_3prime[0]

        if cicero.event_type == "read_through":
            ce = CausativeEvent(
                eventType=EventType("read-through"),
                eventDescription=cicero.event_type,
            )
        else:
            ce = CausativeEvent(
                eventType=EventType("rearrangement"),
                eventDescription=cicero.event_type,
            )
        contig = ContigSequence(contig=cicero.contig)

        return self._format_fusion(
            AssayedFusion,
            fusion_partners.gene_5prime_element,
            fusion_partners.gene_3prime_element,
            tr_5prime
            if isinstance(fusion_partners.gene_5prime_element, GeneElement)
            else None,
            tr_3prime
            if isinstance(fusion_partners.gene_3prime_element, GeneElement)
            else None,
            ce,
            contig=contig,
        )


class MapSpliceTranslator(Translator):
    """Initialize MapSpliceTranslator class"""

    async def translate(
        self, mapsplice_row: pl.DataFrame, coordinate_type: CoordinateType, rb: Assembly
    ) -> AssayedFusion:
        """Parse MapSplice output to create AssayedFusion object

        :param mapsplice_row: A row of MapSplice output
        :param rb: The reference build used to call the fusion
        :param coordinate_type: If the coordinate is inter-residue or residue
        :retun: An AssayedFusion object, if construction is successful
        """
        gene1 = mapsplice_row[60].strip(",")
        gene2 = mapsplice_row[61].strip(",")
        gene_5prime_element = self._get_gene_element(gene1, "mapsplice")
        gene_3prime_element = self._get_gene_element(gene2, "mapsplice")
        gene_5prime = gene_5prime_element.gene.name
        gene_3prime = gene_3prime_element.gene.name

        if not self._are_fusion_partners_different(gene_5prime, gene_3prime):
            return None

        tr_5prime = await self.fusor.transcript_segment_element(
            tx_to_genomic_coords=False,
            genomic_ac=self._get_genomic_ac(mapsplice_row[0].split("~")[0], rb),
            seg_end_genomic=int(mapsplice_row[1]),
            gene=gene_5prime,
            coordinate_type=coordinate_type,
            starting_assembly=rb,
        )
        tr_5prime = tr_5prime[0]

        tr_3prime = await self.fusor.transcript_segment_element(
            tx_to_genomic_coords=False,
            genomic_ac=self._get_genomic_ac(mapsplice_row[0].split("~")[1], rb),
            seg_start_genomic=int(mapsplice_row[2]),
            gene=gene_3prime,
            coordinate_type=coordinate_type,
            starting_assembly=rb,
        )
        tr_3prime = tr_3prime[0]

        ce = self._get_causative_event(
            mapsplice_row[0].split("~")[0], mapsplice_row[0].split("~")[1]
        )
        return self._format_fusion(
            AssayedFusion, gene_5prime, gene_3prime, tr_5prime, tr_3prime, ce
        )


class EnFusionTranslator(Translator):
    """Initialize EnFusionTranslator class"""

    async def translate(
        self,
        enfusion: EnFusion,
        coordinate_type: CoordinateType,
        rb: Assembly,
    ) -> AssayedFusion:
        """Parse EnFusion output to create AssayedFusion object

        :param enfusion: Output from EnFusion caller
        :param coordinate_type: If the coordinate is inter-residue or residue
        :param rb: The reference build used to call the fusion
        :return: An AssayedFusion object, if construction is successful
        """
        fusion_partners = self._process_gene_symbols(
            enfusion.gene_5prime, enfusion.gene_3prime, Caller.ENFUSION
        )

        if not self._are_fusion_partners_different(
            fusion_partners.gene_5prime, fusion_partners.gene_3prime
        ):
            return None

        tr_5prime = await self.fusor.transcript_segment_element(
            tx_to_genomic_coords=False,
            genomic_ac=self._get_genomic_ac(enfusion.chr_5prime, rb),
            seg_end_genomic=enfusion.break_5prime,
            gene=fusion_partners.gene_5prime,
            coordinate_type=coordinate_type,
            starting_assembly=rb,
        )
        tr_5prime = tr_5prime[0]

        tr_3prime = await self.fusor.transcript_segment_element(
            tx_to_genomic_coords=False,
            genomic_ac=self._get_genomic_ac(enfusion.chr_3prime, rb),
            seg_start_genomic=enfusion.break_3prime,
            gene=fusion_partners.gene_3prime,
            coordinate_type=coordinate_type,
            starting_assembly=rb,
        )
        tr_3prime = tr_3prime[0]

        ce = self._get_causative_event(
            enfusion.chr_5prime,
            enfusion.chr_3prime,
        )
        return self._format_fusion(
            AssayedFusion,
            fusion_partners.gene_5prime_element,
            fusion_partners.gene_3prime_element,
            tr_5prime
            if isinstance(fusion_partners.gene_5prime_element, GeneElement)
            else None,
            tr_3prime
            if isinstance(fusion_partners.gene_3prime_element, GeneElement)
            else None,
            ce,
        )


class GenieTranslator(Translator):
    """Initialize GenieTranslator class"""

    async def translate(
        self,
        genie: Genie,
        coordinate_type: CoordinateType,
        rb: Assembly,
    ) -> AssayedFusion:
        """Parse GENIE output to create AssayedFusion object

        :param genie: Output from GENIE dataset
        :param coordinate_type: If the coordinate is inter-residue or residue
        :param rb: The reference build used to call the fusion
        :return: An AssayedFusion object, if construction is successful
        """
        fusion_partners = self._process_gene_symbols(
            genie.site1_hugo, genie.site2_hugo, Caller.GENIE
        )

        if not self._are_fusion_partners_different(
            fusion_partners.gene_5prime, fusion_partners.gene_3prime
        ):
            return None

        tr_5prime = await self.fusor.transcript_segment_element(
            tx_to_genomic_coords=False,
            genomic_ac=self._get_genomic_ac(genie.site1_chrom, rb),
            seg_end_genomic=genie.site1_pos,
            gene=fusion_partners.gene_5prime,
            coordinate_type=coordinate_type,
            starting_assembly=rb,
        )
        tr_5prime = tr_5prime[0]

        tr_3prime = await self.fusor.transcript_segment_element(
            tx_to_genomic_coords=False,
            genomic_ac=self._get_genomic_ac(genie.site2_chrom, rb),
            seg_start_genomic=genie.site2_pos,
            gene=fusion_partners.gene_3prime,
            coordinate_type=coordinate_type,
            starting_assembly=rb,
        )
        tr_3prime = tr_3prime[0]

        ce = self._get_causative_event(
            genie.site1_chrom,
            genie.site2_chrom,
            genie.annot,
        )
        rf = bool(genie.reading_frame == "in frame")
        return self._format_fusion(
            AssayedFusion,
            fusion_partners.gene_5prime_element,
            fusion_partners.gene_3prime_element,
            tr_5prime
            if isinstance(fusion_partners.gene_5prime_element, GeneElement)
            else None,
            tr_3prime
            if isinstance(fusion_partners.gene_3prime_element, GeneElement)
            else None,
            ce,
            rf,
        )

    ######### Knowledgebase -> FUSOR CategoricalFusion object #############

<<<<<<< HEAD

class CIVICTranslator(Translator):
    """Initialize CIVICTranslator"""

    def _get_breakpoint(
        self, coordinate_data: ExonCoordinate, is_5prime: bool = True
    ) -> int:
        """Extract correct breakpoint for downstream processing

        :param coordinate_data: An ExonCoordinate object
        :param is_5prime: A boolean indicating if 5'partner is being processed
        :return: The modified genomic breakpoint, taking strand, offset, and
            offset direction into account
        """
        if is_5prime:
            coord_to_use = (
                coordinate_data.stop
                if coordinate_data.strand == "POSITIVE"
                else coordinate_data.start
            )
        else:
            coord_to_use = (
                coordinate_data.start
                if coordinate_data.strand == "POSITIVE"
                else coordinate_data.stop
            )
        if coordinate_data.exon_offset_direction == "POSITIVE":
            return coord_to_use + coordinate_data.exon_offset
        if coordinate_data.exon_offset_direction == "NEGATIVE":
            return coord_to_use - coordinate_data.exon_offset
        return coord_to_use  # Return current position if exon_offset is 0

    def _valid_exon_coords(self, coord: ExonCoordinate | None) -> bool:
        """Validate exon coordinates

        :param coord: A ExonCoordinate object or None
        :return ``True`` If a start or stop coordinate is associated with the 5'
            end exon or 3` start exon, or ``False``. We cannot peform accurate
            translation with only an Ensembl transcript accession and exon number
        """
        return not (
            isinstance(coord, ExonCoordinate)
            and coord.exon
            and not (coord.start and coord.stop)
        )

    async def translate(self, civic: CIVIC) -> CategoricalFusion | None:
=======

class CIVICTranslator(Translator):
    """Initialize CIVICTranslator"""

    async def translate(self, civic: CIVIC) -> CategoricalFusion:
>>>>>>> fe437733
        """Convert CIViC record to Categorical Fusion

        :param civic A CIVIC object
        :return A CategoricalFusion object, if construction is successful
        """
        if not (
            self._valid_exon_coords(civic.five_prime_end_exon_coords)
            and self._valid_exon_coords(civic.three_prime_start_exon_coords)
        ):
            return None
        fusion_partners = civic.vicc_compliant_name
        if fusion_partners.startswith("v::"):
            gene_5prime = "v"
            gene_3prime = self._process_vicc_nomenclature(
                fusion_partners.split("::")[1]
            )
        elif fusion_partners.endswith("::v"):
            gene_5prime = self._process_vicc_nomenclature(
                fusion_partners.split("::")[0]
            )
            gene_3prime = "v"
        else:
            gene_5prime = self._process_vicc_nomenclature(
                fusion_partners.split("::")[0]
            )
            gene_3prime = self._process_vicc_nomenclature(
                fusion_partners.split("::")[1]
            )

        fusion_partners = self._process_gene_symbols(
            gene_5prime, gene_3prime, KnowledgebaseList.CIVIC
        )
        if not self._are_fusion_partners_different(
            fusion_partners.gene_5prime, fusion_partners.gene_3prime
        ):
            return None

        tr_5prime = None
        if (
            isinstance(civic.five_prime_end_exon_coords, ExonCoordinate)
            and civic.five_prime_end_exon_coords.chromosome
        ):  # Process for cases where exon data is available for 5' transcript
            rb = (
                Assembly.GRCH37.value
                if civic.five_prime_end_exon_coords.reference_build == "GRCH37"
                else Assembly.GRCH38.value
            )
            tr_5prime = await self.fusor.transcript_segment_element(
                tx_to_genomic_coords=False,
                genomic_ac=self._get_genomic_ac(
                    civic.five_prime_end_exon_coords.chromosome, rb
                ),
                seg_end_genomic=self._get_breakpoint(
                    civic.five_prime_end_exon_coords, True
                ),
                gene=fusion_partners.gene_5prime,
                coordinate_type=CoordinateType.RESIDUE,
                starting_assembly=rb,
            )
            tr_5prime = tr_5prime[0]

        tr_3prime = None
        if (
            isinstance(civic.three_prime_start_exon_coords, ExonCoordinate)
            and civic.three_prime_start_exon_coords.chromosome
        ):  # Process for case where exon data is available for 3' transcript
            rb = (
                Assembly.GRCH37.value
                if civic.three_prime_start_exon_coords.reference_build == "GRCH37"
                else Assembly.GRCH38.value
            )
            tr_3prime = await self.fusor.transcript_segment_element(
                tx_to_genomic_coords=False,
                genomic_ac=self._get_genomic_ac(
                    civic.three_prime_start_exon_coords.chromosome, rb
                ),
                seg_start_genomic=self._get_breakpoint(
                    civic.three_prime_start_exon_coords, False
                ),
                gene=fusion_partners.gene_3prime,
                coordinate_type=CoordinateType.RESIDUE,
                starting_assembly=rb,
            )
            tr_3prime = tr_3prime[0]

        return self._format_fusion(
            CategoricalFusion,
            fusion_partners.gene_5prime_element,
            fusion_partners.gene_3prime_element,
            tr_5prime if isinstance(tr_5prime, TranscriptSegmentElement) else None,
            tr_3prime if isinstance(tr_3prime, TranscriptSegmentElement) else None,
            molecular_profiles=civic.molecular_profiles,
        )


class MOATranslator(Translator):
    """Initialize MOATranslator"""

    def translate(self, moa: dict) -> CategoricalFusion | None:
        """Convert a MOA assertion to a CategoricalFusion object

        :param moa: A dictionary representing a MOA assertion. To note, MOA fusions
            do not report genomic breakpoints. Currently, we only support fusions
            where both partners are listed, as we cannot definitively determine for
            cases where one gene symbol is provided if it describes the 5' or 3'
            partner.
        :return: A CategoricalFusion object or None if both gene partners are not
            provided.
        """
        gene_5prime = moa["features"][0]["attributes"][0]["gene1"]
        gene_3prime = moa["features"][0]["attributes"][0]["gene2"]
        if not gene_5prime or not gene_3prime:
            return None
        gene_5prime_element = self.fusor.gene_element(gene_5prime)[0]
        gene_3prime_element = self.fusor.gene_element(gene_3prime)[0]
        return self._format_fusion(
            CategoricalFusion,
            gene_5prime_element,
            gene_3prime_element,
            moa_assertion=moa,
        )<|MERGE_RESOLUTION|>--- conflicted
+++ resolved
@@ -288,13 +288,8 @@
     ##### Fusion Caller -> FUSOR AssayedFusion object ###################
 
 
-<<<<<<< HEAD
-class JaffaTranslator(Translator):
-    """Initialize JaffaTranslator class"""
-=======
 class JAFFATranslator(Translator):
     """Initialize JAFFATranslator class"""
->>>>>>> fe437733
 
     async def translate(
         self,
@@ -368,13 +363,8 @@
         )
 
 
-<<<<<<< HEAD
-class StarFusionTranslator(Translator):
-    """Initialize StarFusionTranslator class"""
-=======
 class STARFusionTranslator(Translator):
     """Initialize STARFusionTranslator class"""
->>>>>>> fe437733
 
     async def translate(
         self,
@@ -970,7 +960,6 @@
 
     ######### Knowledgebase -> FUSOR CategoricalFusion object #############
 
-<<<<<<< HEAD
 
 class CIVICTranslator(Translator):
     """Initialize CIVICTranslator"""
@@ -1018,13 +1007,6 @@
         )
 
     async def translate(self, civic: CIVIC) -> CategoricalFusion | None:
-=======
-
-class CIVICTranslator(Translator):
-    """Initialize CIVICTranslator"""
-
-    async def translate(self, civic: CIVIC) -> CategoricalFusion:
->>>>>>> fe437733
         """Convert CIViC record to Categorical Fusion
 
         :param civic A CIVIC object
