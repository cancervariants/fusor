"""Module for translating output from fusion detection methods to FUSOR AssayedFusion
objects
"""

import logging
import re

import polars as pl
from civicpy.civic import ExonCoordinate, MolecularProfile
from cool_seq_tool.schemas import Assembly, CoordinateType
<<<<<<< HEAD
from ga4gh.vrs.models import LiteralSequenceExpression
=======
from ga4gh.core.models import MappableConcept
>>>>>>> 6137480f
from pydantic import BaseModel

from fusor.fusion_caller_models import (
    CIVIC,
    JAFFA,
    Arriba,
    Caller,
    Cicero,
    EnFusion,
    FusionCatcher,
    Genie,
    KnowledgebaseList,
    STARFusion,
)
from fusor.fusor import FUSOR
from fusor.models import (
    AnchoredReads,
    Assay,
    AssayedFusion,
    BreakpointCoverage,
    CategoricalFusion,
    CausativeEvent,
    ContigSequence,
    EventType,
    GeneElement,
    LinkerElement,
    MultiplePossibleGenesElement,
    ReadData,
    SpanningReads,
    SplitReads,
    TranscriptSegmentElement,
    UnknownGeneElement,
)

_logger = logging.getLogger(__name__)


class GeneFusionPartners(BaseModel):
    """Class for defining gene fusion partners"""

    gene_5prime_element: GeneElement | UnknownGeneElement | MultiplePossibleGenesElement
    gene_5prime: str | None = None
    gene_3prime_element: GeneElement | UnknownGeneElement | MultiplePossibleGenesElement
    gene_3prime: str | None = None


class Translator:
    """Class for translating outputs from different fusion detection algorithms
    to FUSOR AssayedFusion objects
    """

    def __init__(self, fusor: FUSOR) -> None:
        """Initialize Translator class

        :param fusor: A FUSOR instance
        """
        self.fusor = fusor

    def _format_fusion(
        self,
        fusion_type: AssayedFusion | CategoricalFusion,
        gene_5prime: GeneElement | UnknownGeneElement | MultiplePossibleGenesElement,
        gene_3prime: GeneElement | UnknownGeneElement | MultiplePossibleGenesElement,
        tr_5prime: TranscriptSegmentElement | None = None,
        tr_3prime: TranscriptSegmentElement | None = None,
        ce: CausativeEvent | None = None,
        rf: bool | None = None,
        assay: Assay | None = None,
        contig: ContigSequence | None = None,
        linker_sequence: LinkerElement | None = None,
        reads: ReadData | None = None,
        molecular_profiles: list[MolecularProfile] | None = None,
    ) -> AssayedFusion | CategoricalFusion:
        """Format classes to create AssayedFusion objects

        :param fusion_type: If the fusion is an AssayedFusion or CategoricalFusion
        :param gene_5prime: 5'prime GeneElement or UnknownGeneElement or MultiplePossibleGenesElement
        :param gene_3prime: 3'prime GeneElement or UnknownGeneElement or MultiplePossibleGenesElement
        :param tr_5prime: 5'prime TranscriptSegmentElement
        :param tr_3prime: 3'prime TranscriptSegmentElement
        :param ce: CausativeEvent
        :param rf: A boolean indicating if the reading frame is preserved
        :param assay: Assay
        :param contig: The contig sequence
        :param reads: The read data
        :return AssayedFusion or CategoricalFusion object
        """
        params = {
            "causativeEvent": ce,
            "readingFramePreserved": rf,
            "assay": assay,
            "contig": contig,
            "readData": reads,
            "civicMolecularProfiles": molecular_profiles,
        }
        if not tr_5prime and not tr_3prime:
            params["structure"] = [gene_5prime, gene_3prime]
        elif tr_5prime and not tr_3prime:
            params["structure"] = [tr_5prime, gene_3prime]
        elif not tr_5prime and tr_3prime:
            params["structure"] = [gene_5prime, tr_3prime]
        else:
            params["structure"] = [tr_5prime, tr_3prime]
        if linker_sequence:
            params["structure"].insert(1, linker_sequence)
        return (
            AssayedFusion(**params)
            if fusion_type == AssayedFusion
            else CategoricalFusion(**params)
        )

    def _get_causative_event(
        self, chrom1: str, chrom2: str, descr: str | None = None
    ) -> CausativeEvent | None:
        """Infer Causative Event. Currently restricted to rearrangements

        :param chrom1: The chromosome for the 5' partner
        :param chrom2: The chromosome for the 3' partner
        :param descr: An annotation describing the fusion event. This input is supplied to the eventDescription CausativeEvent attribute.
        :return: A CausativeEvent object if construction is successful
        """
        if descr and "rearrangement" in descr:
            return CausativeEvent(
                eventType=EventType("rearrangement"), eventDescription=descr
            )
        if chrom1 != chrom2:
            return CausativeEvent(eventType=EventType("rearrangement"))
        return None

    def _get_gene_element_unnormalized(self, symbol: str) -> GeneElement:
        """Return GeneElement when gene symbol cannot be normalized

        :param symbol: A gene symbol for a fusion partner
        :return: A GeneElement object
        """
<<<<<<< HEAD
        return GeneElement(
            gene={
                "primaryCoding": {
                    "id": f"gene:{symbol}",
                    "code": f"gene:{symbol}",
                    "system": f"Naming system for {symbol} unavailable",
                },
                "name": symbol,
                "conceptType": "Gene",
            },
        )
=======
        return GeneElement(gene=MappableConcept(name=symbol, conceptType="Gene"))
>>>>>>> 6137480f

    def _get_gene_element(
        self, genes: str, caller: Caller | KnowledgebaseList
    ) -> GeneElement:
        """Return a GeneElement given an individual/list of gene symbols and a
        fusion detection algorithm

        :param genes: A gene symbol or list of gene symbols, separated by columns
        :param caller: The examined fusion detection algorithm of fusion knowledgebase
        :return A GeneElement object
        """
        if "," not in genes or caller != caller.ARRIBA:
            ge = self.fusor.gene_element(gene=genes)
            return ge[0] if ge[0] else self._get_gene_element_unnormalized(genes)

        genes = genes.split(",")
        dists = []
        for gene in genes:
            start, end = gene.rfind("("), gene.rfind(")")
            dists.append(int(gene[start + 1 : end]))
        gene = (
            genes[0].split("(")[0] if dists[0] <= dists[1] else genes[1].split("(")[0]
        )
        ge = self.fusor.gene_element(gene=gene)
        return ge[0] if ge[0] else self._get_gene_element_unnormalized(gene)

    def _are_fusion_partners_different(
        self,
        gene_5prime: str | UnknownGeneElement | MultiplePossibleGenesElement,
        gene_3prime: str | UnknownGeneElement | MultiplePossibleGenesElement,
    ) -> bool:
        """Check if the normalized gene symbols for the two fusion partners
        are different. If not, this event is not a fusion

        :param gene_5prime: The 5' gene partner or UnknownGeneElement or MultiplePossibleGenesElement
        :param gene_3prime: The 3' gene partner or UnknownGeneElement or MultiplePossibleGenesElement
        :return ``True`` if the gene symbols are different, ``False`` if not
        """
        if gene_5prime != gene_3prime:
            return True
        _logger.error(
            "The supplied fusion is not valid as the two fusion partners are the same"
        )
        return False

    def _get_genomic_ac(self, chrom: str, build: Assembly) -> str:
        """Return a RefSeq genomic accession given a chromosome and a reference build

        :param chrom: A chromosome number
        :param build: The assembly, either GRCh37 or GRCh38
        :return: The corresponding refseq genomic accession
        :raise ValueError: if unable to retrieve genomic accession
        """
        sr = self.fusor.cool_seq_tool.seqrepo_access
        alias_list, errors = sr.translate_identifier(
            f"{build}:{chrom}", target_namespaces="refseq"
        )
        if errors:
            statement = f"Genomic accession for {chrom} could not be retrieved"
            _logger.error(statement)
            raise ValueError
        return alias_list[0].split(":")[1]

    def _assess_gene_symbol(
        self, gene: str, caller: Caller | KnowledgebaseList
    ) -> tuple[GeneElement | UnknownGeneElement | MultiplePossibleGenesElement, str]:
        """Determine if a gene symbol exists and return the corresponding
        GeneElement

        :param gene: The gene symbol
        :param caller: The gene fusion caller or fusion knowledgebase
        :return A tuple containing a GeneElement or UnknownGeneElement and a string,
            representing the unknown fusion partner, or MultiplePossibleGenesElement
            and a string, representing any possible fusion partner
        """
        if gene == "NA":
            return UnknownGeneElement(), "NA"
        if gene == "v":
            return MultiplePossibleGenesElement(), "v"
        gene_element = self._get_gene_element(gene, caller)
        return gene_element, gene_element.gene.name

    def _process_gene_symbols(
        self, gene_5prime: str, gene_3prime: str, caller: Caller | KnowledgebaseList
    ) -> GeneFusionPartners:
        """Process gene symbols to create GeneElements or UnknownGeneElements or MultiplePossibleGenesElement

        :param gene_5prime: The 5' gene symbol
        :param gene_3prime: The 3' gene symbol
        :param caller: The gene fusion caller or fusion knowledgebase
        :return A GeneFusionPartners object
        """
        gene_5prime_element, gene_5prime = self._assess_gene_symbol(gene_5prime, caller)
        gene_3prime_element, gene_3prime = self._assess_gene_symbol(gene_3prime, caller)
        params = {
            "gene_5prime_element": gene_5prime_element,
            "gene_5prime": gene_5prime,
            "gene_3prime_element": gene_3prime_element,
            "gene_3prime": gene_3prime,
        }
        return GeneFusionPartners(**params)

    ##### Fusion Caller -> FUSOR AssayedFusion object ###################

    async def from_jaffa(
        self,
        jaffa: JAFFA,
        coordinate_type: CoordinateType,
        rb: Assembly,
    ) -> AssayedFusion | None:
        """Parse JAFFA fusion output to create AssayedFusion object

        :param JAFFA: Output from JAFFA caller
        :param coordinate_type: If the coordinate is inter-residue or residue
        :param rb: The reference build used to call the fusion
        :return: An AssayedFusion object, if construction is successful
        """
        genes = jaffa.fusion_genes.split(":")
        fusion_partners = self._process_gene_symbols(genes[0], genes[1], Caller.JAFFA)

        if not self._are_fusion_partners_different(
            fusion_partners.gene_5prime, fusion_partners.gene_3prime
        ):
            return None

        if not isinstance(fusion_partners.gene_5prime_element, UnknownGeneElement):
            tr_5prime = await self.fusor.transcript_segment_element(
                tx_to_genomic_coords=False,
                genomic_ac=self._get_genomic_ac(jaffa.chrom1, rb),
                seg_end_genomic=jaffa.base1,
                gene=fusion_partners.gene_5prime,
                coordinate_type=coordinate_type,
                starting_assembly=rb,
            )
            tr_5prime = tr_5prime[0]

        if not isinstance(fusion_partners.gene_3prime_element, UnknownGeneElement):
            tr_3prime = await self.fusor.transcript_segment_element(
                tx_to_genomic_coords=False,
                genomic_ac=self._get_genomic_ac(jaffa.chrom2, rb),
                seg_start_genomic=jaffa.base2,
                gene=fusion_partners.gene_3prime,
                coordinate_type=coordinate_type,
                starting_assembly=rb,
            )
            tr_3prime = tr_3prime[0]

        if jaffa.rearrangement:
            ce = CausativeEvent(
                eventType=EventType("rearrangement"),
                eventDescription=jaffa.classification,
            )
        else:
            ce = None

        read_data = ReadData(
            split=SplitReads(splitReads=jaffa.spanning_reads),
            spanning=SpanningReads(spanningReads=jaffa.spanning_pairs),
        )

        return self._format_fusion(
            AssayedFusion,
            fusion_partners.gene_5prime_element,
            fusion_partners.gene_3prime_element,
            tr_5prime
            if isinstance(fusion_partners.gene_5prime_element, GeneElement)
            else None,
            tr_3prime
            if isinstance(fusion_partners.gene_3prime_element, GeneElement)
            else None,
            ce,
            jaffa.inframe if isinstance(jaffa.inframe, bool) else None,
            reads=read_data,
        )

    async def from_star_fusion(
        self,
        star_fusion: STARFusion,
        coordinate_type: CoordinateType,
        rb: Assembly,
    ) -> AssayedFusion:
        """Parse STAR-Fusion output to create AssayedFusion object

        :param star_fusion: Output from STAR-Fusion caller
        :param coordinate_type: If the coordinate is inter-residue or residue
        :param rb: The reference build used to call the fusion
        :return: An AssayedFusion object, if construction is successful
        """
        gene1 = star_fusion.left_gene.split("^")[0]
        gene2 = star_fusion.right_gene.split("^")[0]

        fusion_partners = self._process_gene_symbols(gene1, gene2, Caller.STAR_FUSION)
        if not self._are_fusion_partners_different(
            fusion_partners.gene_5prime, fusion_partners.gene_3prime
        ):
            return None

        five_prime = star_fusion.left_breakpoint.split(":")
        three_prime = star_fusion.right_breakpoint.split(":")

        tr_5prime = await self.fusor.transcript_segment_element(
            tx_to_genomic_coords=False,
            genomic_ac=self._get_genomic_ac(five_prime[0], rb),
            seg_end_genomic=int(five_prime[1]),
            gene=fusion_partners.gene_5prime,
            coordinate_type=coordinate_type,
            starting_assembly=rb,
        )
        tr_5prime = tr_5prime[0]

        tr_3prime = await self.fusor.transcript_segment_element(
            tx_to_genomic_coords=False,
            genomic_ac=self._get_genomic_ac(three_prime[0], rb),
            seg_start_genomic=int(three_prime[1]),
            gene=fusion_partners.gene_3prime,
            coordinate_type=coordinate_type,
            starting_assembly=rb,
        )
        tr_3prime = tr_3prime[0]

        ce = self._get_causative_event(
            five_prime[0], three_prime[0], ",".join(star_fusion.annots)
        )
        read_data = ReadData(
            split=SplitReads(splitReads=star_fusion.junction_read_count),
            spanning=SpanningReads(spanningReads=star_fusion.spanning_frag_count),
        )

        return self._format_fusion(
            AssayedFusion,
            fusion_partners.gene_5prime_element,
            fusion_partners.gene_3prime_element,
            tr_5prime
            if isinstance(fusion_partners.gene_5prime_element, GeneElement)
            else None,
            tr_3prime
            if isinstance(fusion_partners.gene_3prime_element, GeneElement)
            else None,
            ce,
            reads=read_data,
        )

    async def from_fusion_catcher(
        self,
        fusion_catcher: FusionCatcher,
        coordinate_type: CoordinateType,
        rb: Assembly,
    ) -> AssayedFusion:
        """Parse FusionCatcher output to create AssayedFusion object

        :param fusion_catcher: Output from FusionCatcher caller
        :param coordinate_type: If the coordinate is inter-residue or residue
        :param rb: The reference build used to call the fusion
        :return: An AssayedFusion object, if construction is successful
        """
        fusion_partners = self._process_gene_symbols(
            fusion_catcher.five_prime_partner,
            fusion_catcher.three_prime_partner,
            Caller.FUSION_CATCHER,
        )
        if not self._are_fusion_partners_different(
            fusion_partners.gene_5prime, fusion_partners.gene_3prime
        ):
            return None

        five_prime = fusion_catcher.five_prime_fusion_point.split(":")
        three_prime = fusion_catcher.three_prime_fusion_point.split(":")

        tr_5prime = await self.fusor.transcript_segment_element(
            tx_to_genomic_coords=False,
            genomic_ac=self._get_genomic_ac(five_prime[0], rb),
            seg_end_genomic=int(five_prime[1]),
            gene=fusion_partners.gene_5prime,
            coordinate_type=coordinate_type,
            starting_assembly=rb,
        )
        tr_5prime = tr_5prime[0]

        tr_3prime = await self.fusor.transcript_segment_element(
            tx_to_genomic_coords=False,
            genomic_ac=self._get_genomic_ac(three_prime[0], rb),
            seg_start_genomic=int(three_prime[1]),
            gene=fusion_partners.gene_3prime,
            coordinate_type=coordinate_type,
            starting_assembly=rb,
        )
        tr_3prime = tr_3prime[0]

        ce = self._get_causative_event(
            five_prime[0], three_prime[0], fusion_catcher.predicted_effect
        )
        read_data = ReadData(
            split=SplitReads(splitReads=fusion_catcher.spanning_unique_reads),
            spanning=SpanningReads(spanningReads=fusion_catcher.spanning_reads),
        )
        contig = ContigSequence(contig=fusion_catcher.fusion_sequence)

        return self._format_fusion(
            AssayedFusion,
            fusion_partners.gene_5prime_element,
            fusion_partners.gene_3prime_element,
            tr_5prime
            if isinstance(fusion_partners.gene_5prime_element, GeneElement)
            else None,
            tr_3prime
            if isinstance(fusion_partners.gene_3prime_element, GeneElement)
            else None,
            ce,
            contig=contig,
            reads=read_data,
        )

    async def from_fusion_map(
        self, fmap_row: pl.DataFrame, coordinate_type: CoordinateType, rb: Assembly
    ) -> AssayedFusion:
        """Parse FusionMap output to create FUSOR AssayedFusion object

        :param fmap_row: A row of FusionMap output
        :param rb: The reference build used to call the fusion
        :param coordinate_type: If the coordinate is inter-residue or residue
        :return: An AssayedFusion object, if construction is successful
        """
        gene1 = fmap_row.get_column("KnownGene1").item()
        gene2 = fmap_row.get_column("KnownGene2").item()
        gene_5prime = self._get_gene_element(gene1, "fusion_map").gene.name
        gene_3prime = self._get_gene_element(gene2, "fusion_map").gene.name

        if not self._are_fusion_partners_different(gene_5prime, gene_3prime):
            return None

        tr_5prime = await self.fusor.transcript_segment_element(
            tx_to_genomic_coords=False,
            genomic_ac=self._get_genomic_ac(
                fmap_row.get_column("Chromosome1").item(), rb
            ),
            seg_end_genomic=int(fmap_row.get_column("Position1").item()),
            gene=gene_5prime,
            coordinate_type=coordinate_type,
            starting_assembly=rb,
        )
        tr_5prime = tr_5prime[0]

        tr_3prime = await self.fusor.transcript_segment_element(
            tx_to_genomic_coords=False,
            genomic_ac=self._get_genomic_ac(
                fmap_row.get_column("Chromosome2").item(), rb
            ),
            seg_start_genomic=int(fmap_row.get_column("Position2").item()),
            gene=gene_3prime,
            coordinate_type=coordinate_type,
            starting_assembly=rb,
        )
        tr_3prime = tr_3prime[0]

        # Combine columns to create fusion annotation string"
        descr = (
            fmap_row.get_column("FusionGene").item()
            + ","
            + fmap_row.get_column("SplicePatternClass").item()
            + ","
            + fmap_row.get_column("FrameShiftClass").item()
        )
        ce = self._get_causative_event(
            fmap_row.get_column("Chromosome1").item(),
            fmap_row.get_column("Chromosome2").item(),
            descr,
        )
        rf = bool(fmap_row.get_column("FrameShiftClass").item() == "InFrame")
        return self._format_fusion(
            AssayedFusion, gene_5prime, gene_3prime, tr_5prime, tr_3prime, ce, rf
        )

    async def from_arriba(
        self,
        arriba: Arriba,
        coordinate_type: CoordinateType,
        rb: Assembly,
    ) -> AssayedFusion:
        """Parse Arriba output to create AssayedFusion object

        :param arriba: Output from Arriba caller
        :param coordinate_type: If the coordinate is inter-residue or residue
        :param rb: The reference build used to call the fusion
        :return: An AssayedFusion object, if construction is successful
        """
        # Arriba reports two gene symbols if a breakpoint occurs in an intergenic
        # space. We select the gene symbol with the smallest distance from the
        # breakpoint.
        fusion_partners = self._process_gene_symbols(
            arriba.gene1, arriba.gene2, Caller.ARRIBA
        )

        if not self._are_fusion_partners_different(
            fusion_partners.gene_5prime, fusion_partners.gene_3prime
        ):
            return None

        strand1 = arriba.strand1.split("/")[1]  # Determine strand that is transcribed
        strand2 = arriba.strand2.split("/")[1]  # Determine strand that is transcribed
        if strand1 == "+":
            gene1_seg_start = arriba.direction1 == "upstream"
        else:
            gene1_seg_start = arriba.direction1 == "downstream"
        if strand2 == "+":
            gene2_seg_start = arriba.direction2 == "upstream"
        else:
            gene2_seg_start = arriba.direction2 == "downstream"

        breakpoint1 = arriba.breakpoint1.split(":")
        breakpoint2 = arriba.breakpoint2.split(":")

        tr_5prime = await self.fusor.transcript_segment_element(
            tx_to_genomic_coords=False,
            genomic_ac=self._get_genomic_ac(breakpoint1[0], rb),
            seg_start_genomic=int(breakpoint1[1]) if gene1_seg_start else None,
            seg_end_genomic=int(breakpoint1[1]) if not gene1_seg_start else None,
            gene=fusion_partners.gene_5prime,
            coverage=BreakpointCoverage(fragmentCoverage=arriba.coverage1),
            reads=AnchoredReads(reads=arriba.split_reads1),
            coordinate_type=coordinate_type,
            starting_assembly=rb,
        )
        tr_5prime = tr_5prime[0]

        tr_3prime = await self.fusor.transcript_segment_element(
            tx_to_genomic_coords=False,
            genomic_ac=self._get_genomic_ac(breakpoint2[0], rb),
            seg_start_genomic=int(breakpoint2[1]) if gene2_seg_start else None,
            seg_end_genomic=int(breakpoint2[1]) if not gene2_seg_start else None,
            gene=fusion_partners.gene_3prime,
            coverage=BreakpointCoverage(fragmentCoverage=arriba.coverage2),
            reads=AnchoredReads(reads=arriba.split_reads2),
            coordinate_type=coordinate_type,
            starting_assembly=rb,
        )
        tr_3prime = tr_3prime[0]

        ce = (
            CausativeEvent(
                eventType=EventType("read-through"),
                eventDescription=arriba.confidence,
            )
            if "read_through" in arriba.event_type
            else CausativeEvent(
                eventType=EventType("rearrangement"),
                eventDescription=arriba.confidence,
            )
        )
        rf = bool(arriba.rf == "in-frame") if arriba.rf != "." else None

        # Process read data and fusion_transcript sequence
        read_data = ReadData(
            spanning=SpanningReads(spanningReads=arriba.discordant_mates)
        )
        contig = ContigSequence(contig=arriba.fusion_transcript)
        linker_regex = r"\|([atcg]+)\|"
        linker_sequence = re.search(linker_regex, arriba.fusion_transcript)
        linker_sequence = (
            LinkerElement(
                linkerSequence=LiteralSequenceExpression(
                    sequence=linker_sequence.group(1).upper()
                )
            )
            if linker_sequence
            else None
        )

        return self._format_fusion(
            AssayedFusion,
            fusion_partners.gene_5prime_element,
            fusion_partners.gene_3prime_element,
            tr_5prime
            if isinstance(fusion_partners.gene_5prime_element, GeneElement)
            else None,
            tr_3prime
            if isinstance(fusion_partners.gene_3prime_element, GeneElement)
            else None,
            ce,
            rf,
            contig=contig,
            reads=read_data,
            linker_sequence=linker_sequence,
        )

    async def from_cicero(
        self,
        cicero: Cicero,
        coordinate_type: CoordinateType,
        rb: Assembly,
    ) -> AssayedFusion | str:
        """Parse CICERO output to create AssayedFusion object

        :param cicero: Output from CICERO caller
        :param coordinate_type: If the coordinate is inter-residue or residue
        :param rb: The reference build used to call the fusion
        :return: An AssayedFusion object, if construction is successful
        """
        # Check if gene symbols have valid formatting. CICERO can output two or more
        # gene symbols for `gene_5prime` or `gene_3prime`, which are separated by a comma. As
        # there is not a precise way to resolve this ambiguity, we do not process
        # these events
        if "," in cicero.gene_5prime or "," in cicero.gene_3prime:
            msg = "Ambiguous gene symbols are reported by CICERO for at least one of the fusion partners"
            _logger.warning(msg)
            return msg

        fusion_partners = self._process_gene_symbols(
            cicero.gene_5prime, cicero.gene_3prime, Caller.CICERO
        )

        # Check CICERO annotation regarding the confidence that the called fusion
        # has biological meaning
        if cicero.sv_ort != ">":
            msg = "CICERO annotation indicates that this event does not have confident biological meaning"
            _logger.warning(msg)
            return msg

        if not self._are_fusion_partners_different(
            fusion_partners.gene_5prime, fusion_partners.gene_3prime
        ):
            return None

        tr_5prime = await self.fusor.transcript_segment_element(
            tx_to_genomic_coords=False,
            genomic_ac=self._get_genomic_ac(cicero.chr_5prime, rb),
            seg_end_genomic=cicero.pos_5prime,
            gene=fusion_partners.gene_5prime,
            coverage=BreakpointCoverage(fragmentCoverage=cicero.coverage_5prime),
            reads=AnchoredReads(reads=cicero.reads_5prime),
            coordinate_type=coordinate_type,
            starting_assembly=rb,
        )
        tr_5prime = tr_5prime[0]

        tr_3prime = await self.fusor.transcript_segment_element(
            tx_to_genomic_coords=False,
            genomic_ac=self._get_genomic_ac(cicero.chr_3prime, rb),
            seg_start_genomic=cicero.pos_3prime,
            gene=fusion_partners.gene_3prime,
            coverage=BreakpointCoverage(fragmentCoverage=cicero.coverage_3prime),
            reads=AnchoredReads(reads=cicero.reads_3prime),
            coordinate_type=coordinate_type,
            starting_assembly=rb,
        )
        tr_3prime = tr_3prime[0]

        if cicero.event_type == "read_through":
            ce = CausativeEvent(
                eventType=EventType("read-through"),
                eventDescription=cicero.event_type,
            )
        else:
            ce = CausativeEvent(
                eventType=EventType("rearrangement"),
                eventDescription=cicero.event_type,
            )
        contig = ContigSequence(contig=cicero.contig)

        return self._format_fusion(
            AssayedFusion,
            fusion_partners.gene_5prime_element,
            fusion_partners.gene_3prime_element,
            tr_5prime
            if isinstance(fusion_partners.gene_5prime_element, GeneElement)
            else None,
            tr_3prime
            if isinstance(fusion_partners.gene_3prime_element, GeneElement)
            else None,
            ce,
            contig=contig,
        )

    async def from_mapsplice(
        self, mapsplice_row: pl.DataFrame, coordinate_type: CoordinateType, rb: Assembly
    ) -> AssayedFusion:
        """Parse MapSplice output to create AssayedFusion object

        :param mapsplice_row: A row of MapSplice output
        :param rb: The reference build used to call the fusion
        :param coordinate_type: If the coordinate is inter-residue or residue
        :retun: An AssayedFusion object, if construction is successful
        """
        gene1 = mapsplice_row[60].strip(",")
        gene2 = mapsplice_row[61].strip(",")
        gene_5prime_element = self._get_gene_element(gene1, "mapsplice")
        gene_3prime_element = self._get_gene_element(gene2, "mapsplice")
        gene_5prime = gene_5prime_element.gene.name
        gene_3prime = gene_3prime_element.gene.name

        if not self._are_fusion_partners_different(gene_5prime, gene_3prime):
            return None

        tr_5prime = await self.fusor.transcript_segment_element(
            tx_to_genomic_coords=False,
            genomic_ac=self._get_genomic_ac(mapsplice_row[0].split("~")[0], rb),
            seg_end_genomic=int(mapsplice_row[1]),
            gene=gene_5prime,
            coordinate_type=coordinate_type,
            starting_assembly=rb,
        )
        tr_5prime = tr_5prime[0]

        tr_3prime = await self.fusor.transcript_segment_element(
            tx_to_genomic_coords=False,
            genomic_ac=self._get_genomic_ac(mapsplice_row[0].split("~")[1], rb),
            seg_start_genomic=int(mapsplice_row[2]),
            gene=gene_3prime,
            coordinate_type=coordinate_type,
            starting_assembly=rb,
        )
        tr_3prime = tr_3prime[0]

        ce = self._get_causative_event(
            mapsplice_row[0].split("~")[0], mapsplice_row[0].split("~")[1]
        )
        return self._format_fusion(
            AssayedFusion, gene_5prime, gene_3prime, tr_5prime, tr_3prime, ce
        )

    async def from_enfusion(
        self,
        enfusion: EnFusion,
        coordinate_type: CoordinateType,
        rb: Assembly,
    ) -> AssayedFusion:
        """Parse EnFusion output to create AssayedFusion object

        :param enfusion: Output from EnFusion caller
        :param coordinate_type: If the coordinate is inter-residue or residue
        :param rb: The reference build used to call the fusion
        :return: An AssayedFusion object, if construction is successful
        """
        fusion_partners = self._process_gene_symbols(
            enfusion.gene_5prime, enfusion.gene_3prime, Caller.ENFUSION
        )

        if not self._are_fusion_partners_different(
            fusion_partners.gene_5prime, fusion_partners.gene_3prime
        ):
            return None

        tr_5prime = await self.fusor.transcript_segment_element(
            tx_to_genomic_coords=False,
            genomic_ac=self._get_genomic_ac(enfusion.chr_5prime, rb),
            seg_end_genomic=enfusion.break_5prime,
            gene=fusion_partners.gene_5prime,
            coordinate_type=coordinate_type,
            starting_assembly=rb,
        )
        tr_5prime = tr_5prime[0]

        tr_3prime = await self.fusor.transcript_segment_element(
            tx_to_genomic_coords=False,
            genomic_ac=self._get_genomic_ac(enfusion.chr_3prime, rb),
            seg_start_genomic=enfusion.break_3prime,
            gene=fusion_partners.gene_3prime,
            coordinate_type=coordinate_type,
            starting_assembly=rb,
        )
        tr_3prime = tr_3prime[0]

        ce = self._get_causative_event(
            enfusion.chr_5prime,
            enfusion.chr_3prime,
        )
        return self._format_fusion(
            AssayedFusion,
            fusion_partners.gene_5prime_element,
            fusion_partners.gene_3prime_element,
            tr_5prime
            if isinstance(fusion_partners.gene_5prime_element, GeneElement)
            else None,
            tr_3prime
            if isinstance(fusion_partners.gene_3prime_element, GeneElement)
            else None,
            ce,
        )

    async def from_genie(
        self,
        genie: Genie,
        coordinate_type: CoordinateType,
        rb: Assembly,
    ) -> AssayedFusion:
        """Parse GENIE output to create AssayedFusion object

        :param genie: Output from GENIE dataset
        :param coordinate_type: If the coordinate is inter-residue or residue
        :param rb: The reference build used to call the fusion
        :return: An AssayedFusion object, if construction is successful
        """
        fusion_partners = self._process_gene_symbols(
            genie.site1_hugo, genie.site2_hugo, Caller.GENIE
        )

        if not self._are_fusion_partners_different(
            fusion_partners.gene_5prime, fusion_partners.gene_3prime
        ):
            return None

        tr_5prime = await self.fusor.transcript_segment_element(
            tx_to_genomic_coords=False,
            genomic_ac=self._get_genomic_ac(genie.site1_chrom, rb),
            seg_end_genomic=genie.site1_pos,
            gene=fusion_partners.gene_5prime,
            coordinate_type=coordinate_type,
            starting_assembly=rb,
        )
        tr_5prime = tr_5prime[0]

        tr_3prime = await self.fusor.transcript_segment_element(
            tx_to_genomic_coords=False,
            genomic_ac=self._get_genomic_ac(genie.site2_chrom, rb),
            seg_start_genomic=genie.site2_pos,
            gene=fusion_partners.gene_3prime,
            coordinate_type=coordinate_type,
            starting_assembly=rb,
        )
        tr_3prime = tr_3prime[0]

        ce = self._get_causative_event(
            genie.site1_chrom,
            genie.site2_chrom,
            genie.annot,
        )
        rf = bool(genie.reading_frame == "in frame")
        return self._format_fusion(
            AssayedFusion,
            fusion_partners.gene_5prime_element,
            fusion_partners.gene_3prime_element,
            tr_5prime
            if isinstance(fusion_partners.gene_5prime_element, GeneElement)
            else None,
            tr_3prime
            if isinstance(fusion_partners.gene_3prime_element, GeneElement)
            else None,
            ce,
            rf,
        )

    ######### Knowledgebase -> FUSOR CategoricalFusion object #############
    def __process_vicc_nomenclature(self, gene_symbol: str) -> str:
        """Extract fusion partner from VICC nomenclature

        :param gene_symbol: The unprocessed gene symbol
        :return The processed gene symbol
        """
        if "entrez" in gene_symbol:
            return gene_symbol.split("(")[0]
        start = gene_symbol.find("(")
        stop = gene_symbol.find(")")
        return gene_symbol[start + 1 : stop]

    async def from_civic(self, civic: CIVIC) -> CategoricalFusion:
        """Convert CIViC record to Categorical Fusion

        :param civic A CIVIC object
        :return A CategoricalFusion object, if construction is successful
        """
        if not isinstance(
            civic.five_prime_end_exon_coordinates, ExonCoordinate
        ) and not isinstance(civic.three_prime_start_exon_coordinates, ExonCoordinate):
            msg = "Coordinate location is not available for either fusion partner"
            _logger.warning(msg)
            return msg

        fusion_partners = civic.vicc_compliant_name
        if fusion_partners.startswith("v::"):
            gene_5prime = "v"
            gene_3prime = self.__process_vicc_nomenclature(
                fusion_partners.split("::")[1]
            )
        elif fusion_partners.endswith("::v"):
            gene_5prime = self.__process_vicc_nomenclature(
                fusion_partners.split("::")[0]
            )
            gene_3prime = "v"
        else:
            gene_5prime = self.__process_vicc_nomenclature(
                fusion_partners.split("::")[0]
            )
            gene_3prime = self.__process_vicc_nomenclature(
                fusion_partners.split("::")[1]
            )

        fusion_partners = self._process_gene_symbols(
            gene_5prime, gene_3prime, KnowledgebaseList.CIVIC
        )
        if not self._are_fusion_partners_different(
            fusion_partners.gene_5prime, fusion_partners.gene_3prime
        ):
            return None

        tr_5prime = None
        if (
            isinstance(civic.five_prime_end_exon_coordinates, ExonCoordinate)
            and civic.five_prime_end_exon_coordinates.chromosome
        ):
            rb = (
                Assembly.GRCH37.value
                if civic.five_prime_end_exon_coordinates.reference_build == "GRCH37"
                else Assembly.GRCH38.value
            )
            strand = (
                civic.five_prime_end_exon_coordinates.strand
            )  # Choose strand for 5' end exon
            tr_5prime = await self.fusor.transcript_segment_element(
                tx_to_genomic_coords=False,
                genomic_ac=self._get_genomic_ac(
                    civic.five_prime_end_exon_coordinates.chromosome, rb
                ),
                seg_end_genomic=civic.five_prime_end_exon_coordinates.stop
                if strand == "POSITIVE"
                else civic.five_prime_end_exon_coordinates.start,
                gene=fusion_partners.gene_5prime,
                coordinate_type=CoordinateType.RESIDUE,
                starting_assembly=rb,
            )
            tr_5prime = tr_5prime[0]

        tr_3prime = None
        if (
            isinstance(civic.three_prime_start_exon_coordinates, ExonCoordinate)
            and civic.three_prime_start_exon_coordinates.chromosome
        ):
            rb = (
                Assembly.GRCH37.value
                if civic.three_prime_start_exon_coordinates.reference_build == "GRCH37"
                else Assembly.GRCH38.value
            )
            strand = (
                civic.three_prime_start_exon_coordinates.strand
            )  # Choose strand for 3' start exon
            tr_3prime = await self.fusor.transcript_segment_element(
                tx_to_genomic_coords=False,
                genomic_ac=self._get_genomic_ac(
                    civic.three_prime_start_exon_coordinates.chromosome, rb
                ),
                seg_start_genomic=civic.three_prime_start_exon_coordinates.start
                if strand == "POSITIVE"
                else civic.three_prime_start_exon_coordinates.stop,
                gene=fusion_partners.gene_3prime,
                coordinate_type=CoordinateType.RESIDUE,
                starting_assembly=rb,
            )
            tr_3prime = tr_3prime[0]

        return self._format_fusion(
            CategoricalFusion,
            fusion_partners.gene_5prime_element,
            fusion_partners.gene_3prime_element,
            tr_5prime if isinstance(tr_5prime, TranscriptSegmentElement) else None,
            tr_3prime if isinstance(tr_3prime, TranscriptSegmentElement) else None,
            molecular_profiles=civic.molecular_profiles,
        )<|MERGE_RESOLUTION|>--- conflicted
+++ resolved
@@ -8,11 +8,8 @@
 import polars as pl
 from civicpy.civic import ExonCoordinate, MolecularProfile
 from cool_seq_tool.schemas import Assembly, CoordinateType
-<<<<<<< HEAD
+from ga4gh.core.models import MappableConcept
 from ga4gh.vrs.models import LiteralSequenceExpression
-=======
-from ga4gh.core.models import MappableConcept
->>>>>>> 6137480f
 from pydantic import BaseModel
 
 from fusor.fusion_caller_models import (
@@ -148,21 +145,7 @@
         :param symbol: A gene symbol for a fusion partner
         :return: A GeneElement object
         """
-<<<<<<< HEAD
-        return GeneElement(
-            gene={
-                "primaryCoding": {
-                    "id": f"gene:{symbol}",
-                    "code": f"gene:{symbol}",
-                    "system": f"Naming system for {symbol} unavailable",
-                },
-                "name": symbol,
-                "conceptType": "Gene",
-            },
-        )
-=======
         return GeneElement(gene=MappableConcept(name=symbol, conceptType="Gene"))
->>>>>>> 6137480f
 
     def _get_gene_element(
         self, genes: str, caller: Caller | KnowledgebaseList
