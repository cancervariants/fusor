"""Module for translating output from fusion detection methods to fusion
objects (AssayedFusion/CategoricalFusion)
"""

import logging
import re
from abc import ABC, abstractmethod
from enum import Enum

from civicpy.civic import ExonCoordinate, MolecularProfile
from cool_seq_tool.schemas import Assembly, CoordinateType
from ga4gh.core.models import MappableConcept
from ga4gh.vrs.models import LiteralSequenceExpression
from pydantic import BaseModel

from fusor.fusion_caller_models import (
    CIVIC,
    JAFFA,
    Arriba,
    Caller,
    Cicero,
    EnFusion,
    FusionCatcher,
    Genie,
    KnowledgebaseList,
    STARFusion,
)
from fusor.fusor import FUSOR
from fusor.models import (
    LINKER_REGEX,
    AnchoredReads,
    Assay,
    AssayedFusion,
    BreakpointCoverage,
    CategoricalFusion,
    CausativeEvent,
    ContigSequence,
    EventType,
    GeneElement,
    InternalTandemDuplication,
    LinkerElement,
    MultiplePossibleGenesElement,
    ReadData,
    SpanningReads,
    SplitReads,
    TranscriptSegmentElement,
    UnknownGeneElement,
)
from fusor.nomenclature import gene_nomenclature, tx_segment_nomenclature

_logger = logging.getLogger(__name__)


class GeneFusionPartners(BaseModel):
    """Class for defining gene fusion partners"""

    gene_5prime_element: GeneElement | UnknownGeneElement | MultiplePossibleGenesElement
    gene_5prime: str | None = None
    gene_3prime_element: GeneElement | UnknownGeneElement | MultiplePossibleGenesElement
    gene_3prime: str | None = None


class Translator(ABC):
    """Class for translating outputs from different fusion detection algorithms
    to FUSOR AssayedFusion and CategoricalFusion objects
    """

    def __init__(self, fusor: FUSOR) -> None:
        """Initialize Translator class

        :param fusor: A FUSOR instance
        """
        self.fusor = fusor

    def _format_fusion_itd(
        self,
        variant_type: AssayedFusion | CategoricalFusion | InternalTandemDuplication,
        gene_5prime: GeneElement | UnknownGeneElement | MultiplePossibleGenesElement,
        gene_3prime: GeneElement | UnknownGeneElement | MultiplePossibleGenesElement,
        tr_5prime: TranscriptSegmentElement | None = None,
        tr_3prime: TranscriptSegmentElement | None = None,
        ce: CausativeEvent | None = None,
        rf: bool | None = None,
        assay: Assay | None = None,
        contig: ContigSequence | None = None,
        linker_sequence: LinkerElement | None = None,
        reads: ReadData | None = None,
        molecular_profiles: list[MolecularProfile] | None = None,
        moa_assertion: dict | None = None,
    ) -> AssayedFusion | CategoricalFusion | InternalTandemDuplication:
        """Format classes to create Fusion and Internal Tandem Duplication (ITD) objects

        :param variant_type: If the fusion is an AssayedFusion, CategoricalFusion, or
            InternalTandemDuplication
        :param gene_5prime: 5'prime GeneElement or UnknownGeneElement or MultiplePossibleGenesElement
        :param gene_3prime: 3'prime GeneElement or UnknownGeneElement or MultiplePossibleGenesElement
        :param tr_5prime: 5'prime TranscriptSegmentElement
        :param tr_3prime: 3'prime TranscriptSegmentElement
        :param ce: CausativeEvent
        :param rf: A boolean indicating if the reading frame is preserved
        :param assay: Assay
        :param contig: The contig sequence
        :param linker_sequence: The non-template linker sequence
        :param reads: The read data
        :param molecular_profiles: A list of CIViC Molecular Profiles
        :param moa_assertion: The MOA assertion, represented as a dictionary
        :return AssayedFusion or CategoricalFusion object
        """
        params = {
            "causativeEvent": ce,
            "readingFramePreserved": rf,
            "assay": assay,
            "contig": contig,
            "readData": reads,
            "civicMolecularProfiles": molecular_profiles,
            "moaAssertion": moa_assertion,
        }
        if not tr_5prime and not tr_3prime:
            params["structure"] = [gene_5prime, gene_3prime]
        elif tr_5prime and not tr_3prime:
            params["structure"] = [tr_5prime, gene_3prime]
        elif not tr_5prime and tr_3prime:
            params["structure"] = [gene_5prime, tr_3prime]
        else:
            params["structure"] = [tr_5prime, tr_3prime]
        if linker_sequence:
            params["structure"].insert(1, linker_sequence)
        variant = variant_type(**params)

        # Assign VICC Nomenclature string to fusion event
        if not isinstance(variant, InternalTandemDuplication):
            variant.viccNomenclature = self.fusor.generate_nomenclature(variant)
        else:
            variant.fivePrimeJunction = (
                tx_segment_nomenclature(tr_5prime)
                if tr_5prime
                else gene_nomenclature(gene_5prime)
            )
            variant.threePrimeJunction = (
                tx_segment_nomenclature(tr_3prime)
                if tr_3prime
                else gene_nomenclature(gene_3prime)
            )
        return variant

    def _get_causative_event(
        self, chrom1: str, chrom2: str, descr: str | None = None
    ) -> CausativeEvent | None:
        """Infer Causative Event. Currently restricted to rearrangements

        :param chrom1: The chromosome for the 5' partner
        :param chrom2: The chromosome for the 3' partner
        :param descr: An annotation describing the fusion event. This input is supplied to the eventDescription CausativeEvent attribute.
        :return: A CausativeEvent object if construction is successful
        """
        if descr and "rearrangement" in descr:
            return CausativeEvent(
                eventType=EventType("rearrangement"), eventDescription=descr
            )
        if chrom1 != chrom2:
            return CausativeEvent(eventType=EventType("rearrangement"))
        return None

    def _get_gene_element_unnormalized(self, symbol: str) -> GeneElement:
        """Return GeneElement when gene symbol cannot be normalized

        :param symbol: A gene symbol for a fusion partner
        :return: A GeneElement object
        """
        return GeneElement(gene=MappableConcept(name=symbol, conceptType="Gene"))

    def _get_gene_element(
        self, genes: str, caller: Caller | KnowledgebaseList
    ) -> GeneElement:
        """Return a GeneElement given an individual/list of gene symbols and a
        fusion detection algorithm

        :param genes: A gene symbol or list of gene symbols, separated by columns
        :param caller: The examined fusion detection algorithm of fusion knowledgebase
        :return A GeneElement object
        """
        if "," not in genes or caller != caller.ARRIBA:
            ge = self.fusor.gene_element(gene=genes)
            return ge[0] if ge[0] else self._get_gene_element_unnormalized(genes)

        genes = genes.split(",")
        dists = []
        for gene in genes:
            start, end = gene.rfind("("), gene.rfind(")")
            dists.append(int(gene[start + 1 : end]))
        gene = (
            genes[0].split("(")[0] if dists[0] <= dists[1] else genes[1].split("(")[0]
        )
        ge = self.fusor.gene_element(gene=gene)
        return ge[0] if ge[0] else self._get_gene_element_unnormalized(gene)

    def _are_fusion_partners_different(
        self,
        gene_5prime: str | UnknownGeneElement | MultiplePossibleGenesElement,
        gene_3prime: str | UnknownGeneElement | MultiplePossibleGenesElement,
    ) -> bool:
        """Check if the normalized gene symbols for the two fusion partners
        are different. If not, this event is not a fusion

        :param gene_5prime: The 5' gene partner or UnknownGeneElement or MultiplePossibleGenesElement
        :param gene_3prime: The 3' gene partner or UnknownGeneElement or MultiplePossibleGenesElement
        :return ``True`` if the gene symbols are different, ``False`` if not
        """
        return gene_5prime != gene_3prime

    def _get_genomic_ac(self, chrom: str, build: Assembly) -> str:
        """Return a RefSeq genomic accession given a chromosome and a reference build

        :param chrom: A chromosome number
        :param build: The assembly, either GRCh37 or GRCh38
        :return: The corresponding refseq genomic accession
        :raise ValueError: if unable to retrieve genomic accession
        """
        sr = self.fusor.cool_seq_tool.seqrepo_access
        alias_list, errors = sr.translate_identifier(
            f"{build.value}:{chrom}", target_namespaces="refseq"
        )
        if errors:
            statement = f"Genomic accession for {chrom} could not be retrieved"
            _logger.error(statement)
            raise ValueError(statement)
        return alias_list[0].split(":")[1]

    def _assess_gene_symbol(
        self, gene: str | None, caller: Caller | KnowledgebaseList
    ) -> (
        tuple[GeneElement | UnknownGeneElement | MultiplePossibleGenesElement, str]
        | None
    ):
        """Determine if a gene symbol exists and return the corresponding
        GeneElement

        :param gene: The gene symbol or None
        :param caller: The gene fusion caller or fusion knowledgebase
        :return A tuple containing a GeneElement or UnknownGeneElement and a string,
            representing the unknown fusion partner, or MultiplePossibleGenesElement
            and a string, representing any possible fusion partner or None if no gene
            is provided
        """
        if not gene:
            return None
        if gene == "NA":
            return UnknownGeneElement(), "NA"
        if gene == "v":
            return MultiplePossibleGenesElement(), "v"
        gene_element = self._get_gene_element(gene, caller)
        return gene_element, gene_element.gene.name

    def _process_gene_symbols(
        self, gene_5prime: str, gene_3prime: str, caller: Caller | KnowledgebaseList
    ) -> GeneFusionPartners:
        """Process gene symbols to create GeneElements or UnknownGeneElements or MultiplePossibleGenesElement

        :param gene_5prime: The 5' gene symbol
        :param gene_3prime: The 3' gene symbol
        :param caller: The gene fusion caller or fusion knowledgebase
        :return A GeneFusionPartners object
        """
        gene_5prime_element, gene_5prime = self._assess_gene_symbol(gene_5prime, caller)
        gene_3prime_element, gene_3prime = self._assess_gene_symbol(gene_3prime, caller)
        params = {
            "gene_5prime_element": gene_5prime_element,
            "gene_5prime": gene_5prime,
            "gene_3prime_element": gene_3prime_element,
            "gene_3prime": gene_3prime,
        }
        return GeneFusionPartners(**params)

    def _process_vicc_nomenclature(self, gene_symbol: str) -> str:
        """Extract fusion partner from VICC nomenclature

        :param gene_symbol: The unprocessed gene symbol
        :return The processed gene symbol
        """
        if "entrez" in gene_symbol:
            return gene_symbol.split("(")[0]
        start = gene_symbol.find("(")
        stop = gene_symbol.find(")")
        return gene_symbol[start + 1 : stop]

    @abstractmethod
    async def translate(
        self, fusion_data: BaseModel, coordinate_type: CoordinateType, rb: Assembly
    ) -> AssayedFusion | CategoricalFusion | InternalTandemDuplication:
        """Define abstract translate method

        :param fusion_data: The fusion data from a fusion caller
        :param coordinate_type: If the coordinate is inter-residue or residue
        :param rb: The reference build used to call the fusion
        :return: An AssayedFusion or CategoricalFusion object, if construction is successful
        """

    ##### Fusion Caller -> FUSOR AssayedFusion object ###################


class JAFFATranslator(Translator):
    """Initialize JAFFATranslator class"""

    async def translate(
        self,
        jaffa: JAFFA,
        coordinate_type: CoordinateType,
        rb: Assembly,
    ) -> AssayedFusion | None:
        """Parse JAFFA fusion output to create AssayedFusion object

        :param JAFFA: Output from JAFFA caller
        :param coordinate_type: If the coordinate is inter-residue or residue
        :param rb: The reference build used to call the fusion
        :return: An AssayedFusion object, if construction is successful
        """
        genes = jaffa.fusion_genes.split(":")
        fusion_partners = self._process_gene_symbols(genes[0], genes[1], Caller.JAFFA)

        variant_type = (
            AssayedFusion
            if self._are_fusion_partners_different(
                fusion_partners.gene_5prime, fusion_partners.gene_3prime
            )
            else InternalTandemDuplication
        )

        if not isinstance(fusion_partners.gene_5prime_element, UnknownGeneElement):
            tr_5prime = await self.fusor.transcript_segment_element(
                tx_to_genomic_coords=False,
                genomic_ac=self._get_genomic_ac(jaffa.chrom1, rb),
                seg_end_genomic=jaffa.base1,
                gene=fusion_partners.gene_5prime,
                coordinate_type=coordinate_type,
                starting_assembly=rb,
            )
            tr_5prime = tr_5prime[0]

        if not isinstance(fusion_partners.gene_3prime_element, UnknownGeneElement):
            tr_3prime = await self.fusor.transcript_segment_element(
                tx_to_genomic_coords=False,
                genomic_ac=self._get_genomic_ac(jaffa.chrom2, rb),
                seg_start_genomic=jaffa.base2
                if variant_type != InternalTandemDuplication
                else None,
                seg_end_genomic=jaffa.base2
                if variant_type == InternalTandemDuplication
                else None,
                gene=fusion_partners.gene_3prime,
                coordinate_type=coordinate_type,
                starting_assembly=rb,
            )
            tr_3prime = tr_3prime[0]

        if jaffa.rearrangement:
            ce = CausativeEvent(
                eventType=EventType("rearrangement"),
                eventDescription=jaffa.classification,
            )
        else:
            ce = None

        read_data = ReadData(
            split=SplitReads(splitReads=jaffa.spanning_reads),
            spanning=SpanningReads(spanningReads=jaffa.spanning_pairs),
        )

        return self._format_fusion_itd(
            variant_type,
            fusion_partners.gene_5prime_element,
            fusion_partners.gene_3prime_element,
            tr_5prime
            if isinstance(fusion_partners.gene_5prime_element, GeneElement)
            else None,
            tr_3prime
            if isinstance(fusion_partners.gene_3prime_element, GeneElement)
            else None,
            ce,
            jaffa.inframe if isinstance(jaffa.inframe, bool) else None,
            reads=read_data,
        )


class STARFusionTranslator(Translator):
    """Initialize STARFusionTranslator class"""

    async def translate(
        self,
        star_fusion: STARFusion,
        coordinate_type: CoordinateType,
        rb: Assembly,
    ) -> AssayedFusion:
        """Parse STAR-Fusion output to create AssayedFusion object

        :param star_fusion: Output from STAR-Fusion caller
        :param coordinate_type: If the coordinate is inter-residue or residue
        :param rb: The reference build used to call the fusion
        :return: An AssayedFusion object, if construction is successful
        """
        gene1 = star_fusion.left_gene.split("^")[0]
        gene2 = star_fusion.right_gene.split("^")[0]

        fusion_partners = self._process_gene_symbols(gene1, gene2, Caller.STAR_FUSION)
        variant_type = (
            AssayedFusion
            if self._are_fusion_partners_different(
                fusion_partners.gene_5prime, fusion_partners.gene_3prime
            )
            else InternalTandemDuplication
        )

        five_prime = star_fusion.left_breakpoint.split(":")
        three_prime = star_fusion.right_breakpoint.split(":")

        tr_5prime = await self.fusor.transcript_segment_element(
            tx_to_genomic_coords=False,
            genomic_ac=self._get_genomic_ac(five_prime[0], rb),
            seg_end_genomic=int(five_prime[1]),
            gene=fusion_partners.gene_5prime,
            coordinate_type=coordinate_type,
            starting_assembly=rb,
        )
        tr_5prime = tr_5prime[0]

        tr_3prime = await self.fusor.transcript_segment_element(
            tx_to_genomic_coords=False,
            genomic_ac=self._get_genomic_ac(three_prime[0], rb),
            seg_start_genomic=int(three_prime[1])
            if variant_type != InternalTandemDuplication
            else None,
            seg_end_genomic=int(three_prime[1])
            if variant_type == InternalTandemDuplication
            else None,
            gene=fusion_partners.gene_3prime,
            coordinate_type=coordinate_type,
            starting_assembly=rb,
        )
        tr_3prime = tr_3prime[0]

        ce = self._get_causative_event(
            five_prime[0], three_prime[0], ",".join(star_fusion.annots)
        )
        read_data = ReadData(
            split=SplitReads(splitReads=star_fusion.junction_read_count),
            spanning=SpanningReads(spanningReads=star_fusion.spanning_frag_count),
        )

        return self._format_fusion_itd(
            variant_type,
            fusion_partners.gene_5prime_element,
            fusion_partners.gene_3prime_element,
            tr_5prime
            if isinstance(fusion_partners.gene_5prime_element, GeneElement)
            else None,
            tr_3prime
            if isinstance(fusion_partners.gene_3prime_element, GeneElement)
            else None,
            ce,
            reads=read_data,
        )


class FusionCatcherTranslator(Translator):
    """Initialize FusionCatcherTranslator class"""

    async def translate(
        self,
        fusion_catcher: FusionCatcher,
        coordinate_type: CoordinateType,
        rb: Assembly,
    ) -> AssayedFusion:
        """Parse FusionCatcher output to create AssayedFusion object

        :param fusion_catcher: Output from FusionCatcher caller
        :param coordinate_type: If the coordinate is inter-residue or residue
        :param rb: The reference build used to call the fusion
        :return: An AssayedFusion object, if construction is successful
        """
        fusion_partners = self._process_gene_symbols(
            fusion_catcher.five_prime_partner,
            fusion_catcher.three_prime_partner,
            Caller.FUSION_CATCHER,
        )
        variant_type = (
            AssayedFusion
            if self._are_fusion_partners_different(
                fusion_partners.gene_5prime, fusion_partners.gene_3prime
            )
            else InternalTandemDuplication
        )

        five_prime = fusion_catcher.five_prime_fusion_point.split(":")
        three_prime = fusion_catcher.three_prime_fusion_point.split(":")

        tr_5prime = await self.fusor.transcript_segment_element(
            tx_to_genomic_coords=False,
            genomic_ac=self._get_genomic_ac(five_prime[0], rb),
            seg_end_genomic=int(five_prime[1]),
            gene=fusion_partners.gene_5prime,
            coordinate_type=coordinate_type,
            starting_assembly=rb,
        )
        tr_5prime = tr_5prime[0]

        tr_3prime = await self.fusor.transcript_segment_element(
            tx_to_genomic_coords=False,
            genomic_ac=self._get_genomic_ac(three_prime[0], rb),
            seg_start_genomic=int(three_prime[1])
            if variant_type != InternalTandemDuplication
            else None,
            seg_end_genomic=int(three_prime[1])
            if variant_type == InternalTandemDuplication
            else None,
            gene=fusion_partners.gene_3prime,
            coordinate_type=coordinate_type,
            starting_assembly=rb,
        )
        tr_3prime = tr_3prime[0]

        ce = self._get_causative_event(
            five_prime[0], three_prime[0], fusion_catcher.predicted_effect
        )
        read_data = ReadData(
            split=SplitReads(splitReads=fusion_catcher.spanning_unique_reads),
            spanning=SpanningReads(spanningReads=fusion_catcher.spanning_reads),
        )
        contig = ContigSequence(contig=fusion_catcher.fusion_sequence)

        return self._format_fusion_itd(
            variant_type,
            fusion_partners.gene_5prime_element,
            fusion_partners.gene_3prime_element,
            tr_5prime
            if isinstance(fusion_partners.gene_5prime_element, GeneElement)
            else None,
            tr_3prime
            if isinstance(fusion_partners.gene_3prime_element, GeneElement)
            else None,
            ce,
            contig=contig,
            reads=read_data,
        )


<<<<<<< HEAD
=======
class FusionMapTranslator(Translator):
    """Initialize FusionMapTranslator class"""

    async def translate(
        self, fmap_row: pl.DataFrame, coordinate_type: CoordinateType, rb: Assembly
    ) -> AssayedFusion:
        """Parse FusionMap output to create FUSOR AssayedFusion object

        :param fmap_row: A row of FusionMap output
        :param rb: The reference build used to call the fusion
        :param coordinate_type: If the coordinate is inter-residue or residue
        :return: An AssayedFusion object, if construction is successful
        """
        gene1 = fmap_row.get_column("KnownGene1").item()
        gene2 = fmap_row.get_column("KnownGene2").item()
        gene_5prime = self._get_gene_element(gene1, "fusion_map").gene.name
        gene_3prime = self._get_gene_element(gene2, "fusion_map").gene.name

        variant_type = (
            AssayedFusion
            if self._are_fusion_partners_different(gene_5prime, gene_3prime)
            else InternalTandemDuplication
        )

        tr_5prime = await self.fusor.transcript_segment_element(
            tx_to_genomic_coords=False,
            genomic_ac=self._get_genomic_ac(
                fmap_row.get_column("Chromosome1").item(), rb
            ),
            seg_end_genomic=int(fmap_row.get_column("Position1").item()),
            gene=gene_5prime,
            coordinate_type=coordinate_type,
            starting_assembly=rb,
        )
        tr_5prime = tr_5prime[0]

        tr_3prime = await self.fusor.transcript_segment_element(
            tx_to_genomic_coords=False,
            genomic_ac=self._get_genomic_ac(
                fmap_row.get_column("Chromosome2").item(), rb
            ),
            seg_start_genomic=int(fmap_row.get_column("Position2").item())
            if variant_type != InternalTandemDuplication
            else None,
            seg_end_genomic=int(fmap_row.get_column("Position2").item())
            if variant_type == InternalTandemDuplication
            else None,
            gene=gene_3prime,
            coordinate_type=coordinate_type,
            starting_assembly=rb,
        )
        tr_3prime = tr_3prime[0]

        # Combine columns to create fusion annotation string"
        descr = (
            fmap_row.get_column("FusionGene").item()
            + ","
            + fmap_row.get_column("SplicePatternClass").item()
            + ","
            + fmap_row.get_column("FrameShiftClass").item()
        )
        ce = self._get_causative_event(
            fmap_row.get_column("Chromosome1").item(),
            fmap_row.get_column("Chromosome2").item(),
            descr,
        )
        rf = bool(fmap_row.get_column("FrameShiftClass").item() == "InFrame")
        return self._format_fusion_itd(
            variant_type, gene_5prime, gene_3prime, tr_5prime, tr_3prime, ce, rf
        )


>>>>>>> 22e14479
class ArribaTranslator(Translator):
    """Initialize ArribaTranslator class"""

    async def translate(
        self,
        arriba: Arriba,
        coordinate_type: CoordinateType,
        rb: Assembly,
    ) -> AssayedFusion:
        """Parse Arriba output to create AssayedFusion object

        :param arriba: Output from Arriba caller
        :param coordinate_type: If the coordinate is inter-residue or residue
        :param rb: The reference build used to call the fusion
        :return: An AssayedFusion object, if construction is successful
        """
        # Arriba reports two gene symbols if a breakpoint occurs in an intergenic
        # space. We select the gene symbol with the smallest distance from the
        # breakpoint.
        fusion_partners = self._process_gene_symbols(
            arriba.gene1, arriba.gene2, Caller.ARRIBA
        )

        variant_type = (
            AssayedFusion
            if self._are_fusion_partners_different(
                fusion_partners.gene_5prime, fusion_partners.gene_3prime
            )
            else InternalTandemDuplication
        )

        strand1 = arriba.strand1.split("/")[1]  # Determine strand that is transcribed
        strand2 = arriba.strand2.split("/")[1]  # Determine strand that is transcribed
        if strand1 == "+":
            gene1_seg_start = arriba.direction1 == "upstream"
        else:
            gene1_seg_start = arriba.direction1 == "downstream"
        if strand2 == "+":
            gene2_seg_start = arriba.direction2 == "upstream"
        else:
            gene2_seg_start = arriba.direction2 == "downstream"

        breakpoint1 = arriba.breakpoint1.split(":")
        breakpoint2 = arriba.breakpoint2.split(":")

        tr_5prime = await self.fusor.transcript_segment_element(
            tx_to_genomic_coords=False,
            genomic_ac=self._get_genomic_ac(breakpoint1[0], rb),
            seg_start_genomic=int(breakpoint1[1]) if gene1_seg_start else None,
            seg_end_genomic=int(breakpoint1[1]) if not gene1_seg_start else None,
            gene=fusion_partners.gene_5prime,
            coverage=BreakpointCoverage(fragmentCoverage=arriba.coverage1),
            reads=AnchoredReads(reads=arriba.split_reads1),
            coordinate_type=coordinate_type,
            starting_assembly=rb,
        )
        tr_5prime = tr_5prime[0]

        tr_3prime = await self.fusor.transcript_segment_element(
            tx_to_genomic_coords=False,
            genomic_ac=self._get_genomic_ac(breakpoint2[0], rb),
            seg_start_genomic=int(breakpoint2[1]) if gene2_seg_start else None,
            seg_end_genomic=int(breakpoint2[1]) if not gene2_seg_start else None,
            gene=fusion_partners.gene_3prime,
            coverage=BreakpointCoverage(fragmentCoverage=arriba.coverage2),
            reads=AnchoredReads(reads=arriba.split_reads2),
            coordinate_type=coordinate_type,
            starting_assembly=rb,
        )
        tr_3prime = tr_3prime[0]

        ce = (
            CausativeEvent(
                eventType=EventType("read-through"),
                eventDescription=arriba.confidence,
            )
            if "read_through" in arriba.event_type
            else CausativeEvent(
                eventType=EventType("rearrangement"),
                eventDescription=arriba.confidence,
            )
        )
        rf = bool(arriba.rf == "in-frame") if arriba.rf != "." else None

        # Process read data and fusion_transcript sequence
        read_data = ReadData(
            spanning=SpanningReads(spanningReads=arriba.discordant_mates)
        )
        contig = ContigSequence(contig=arriba.fusion_transcript)
        linker_sequence = re.search(LINKER_REGEX, arriba.fusion_transcript)
        linker_sequence = (
            LinkerElement(
                linkerSequence=LiteralSequenceExpression(
                    sequence=linker_sequence.group(1).upper()
                )
            )
            if linker_sequence
            else None
        )

        return self._format_fusion_itd(
            variant_type,
            fusion_partners.gene_5prime_element,
            fusion_partners.gene_3prime_element,
            tr_5prime
            if isinstance(fusion_partners.gene_5prime_element, GeneElement)
            else None,
            tr_3prime
            if isinstance(fusion_partners.gene_3prime_element, GeneElement)
            else None,
            ce,
            rf,
            contig=contig,
            reads=read_data,
            linker_sequence=linker_sequence,
        )


class CiceroTranslator(Translator):
    """Initialize CiceroTranslator class"""

    async def translate(
        self,
        cicero: Cicero,
        coordinate_type: CoordinateType,
        rb: Assembly,
    ) -> AssayedFusion | str:
        """Parse CICERO output to create AssayedFusion object

        :param cicero: Output from CICERO caller
        :param coordinate_type: If the coordinate is inter-residue or residue
        :param rb: The reference build used to call the fusion
        :return: An AssayedFusion object, if construction is successful
        :raises RuntimeError: If CICERO annotations indicate the fusion is not
            valid
        """
        # Check if gene symbols have valid formatting. CICERO can output two or more
        # gene symbols for `gene_5prime` or `gene_3prime`, which are separated by a comma. As
        # there is not a precise way to resolve this ambiguity, we do not process
        # these events
        if "," in cicero.gene_5prime or "," in cicero.gene_3prime:
            msg = "Ambiguous gene symbols are reported by CICERO for at least one of the fusion partners"
            _logger.error(msg)
            raise RuntimeError(msg)

        fusion_partners = self._process_gene_symbols(
            cicero.gene_5prime, cicero.gene_3prime, Caller.CICERO
        )

        # Check CICERO annotation regarding the confidence that the called fusion
        # has biological meaning
        if cicero.sv_ort != ">":
            msg = "CICERO annotation indicates that this event does not have confident biological meaning"
            _logger.error(msg)
            raise RuntimeError(msg)

        variant_type = (
            AssayedFusion
            if self._are_fusion_partners_different(
                fusion_partners.gene_5prime, fusion_partners.gene_3prime
            )
            else InternalTandemDuplication
        )

        tr_5prime = await self.fusor.transcript_segment_element(
            tx_to_genomic_coords=False,
            genomic_ac=self._get_genomic_ac(cicero.chr_5prime, rb),
            seg_end_genomic=cicero.pos_5prime,
            gene=fusion_partners.gene_5prime,
            coverage=BreakpointCoverage(fragmentCoverage=cicero.coverage_5prime),
            reads=AnchoredReads(reads=cicero.reads_5prime),
            coordinate_type=coordinate_type,
            starting_assembly=rb,
        )
        tr_5prime = tr_5prime[0]

        tr_3prime = await self.fusor.transcript_segment_element(
            tx_to_genomic_coords=False,
            genomic_ac=self._get_genomic_ac(cicero.chr_3prime, rb),
            seg_start_genomic=cicero.pos_3prime
            if variant_type != InternalTandemDuplication
            else None,
            seg_end_genomic=cicero.pos_3prime
            if variant_type == InternalTandemDuplication
            else None,
            gene=fusion_partners.gene_3prime,
            coverage=BreakpointCoverage(fragmentCoverage=cicero.coverage_3prime),
            reads=AnchoredReads(reads=cicero.reads_3prime),
            coordinate_type=coordinate_type,
            starting_assembly=rb,
        )
        tr_3prime = tr_3prime[0]

        if cicero.event_type == "read_through":
            ce = CausativeEvent(
                eventType=EventType("read-through"),
                eventDescription=cicero.event_type,
            )
        else:
            ce = CausativeEvent(
                eventType=EventType("rearrangement"),
                eventDescription=cicero.event_type,
            )
        contig = ContigSequence(contig=cicero.contig)

        return self._format_fusion_itd(
            variant_type,
            fusion_partners.gene_5prime_element,
            fusion_partners.gene_3prime_element,
            tr_5prime
            if isinstance(fusion_partners.gene_5prime_element, GeneElement)
            else None,
            tr_3prime
            if isinstance(fusion_partners.gene_3prime_element, GeneElement)
            else None,
            ce,
            contig=contig,
        )


<<<<<<< HEAD
=======
class MapSpliceTranslator(Translator):
    """Initialize MapSpliceTranslator class"""

    async def translate(
        self, mapsplice_row: pl.DataFrame, coordinate_type: CoordinateType, rb: Assembly
    ) -> AssayedFusion:
        """Parse MapSplice output to create AssayedFusion object

        :param mapsplice_row: A row of MapSplice output
        :param rb: The reference build used to call the fusion
        :param coordinate_type: If the coordinate is inter-residue or residue
        :retun: An AssayedFusion object, if construction is successful
        """
        gene1 = mapsplice_row[60].strip(",")
        gene2 = mapsplice_row[61].strip(",")
        gene_5prime_element = self._get_gene_element(gene1, "mapsplice")
        gene_3prime_element = self._get_gene_element(gene2, "mapsplice")
        gene_5prime = gene_5prime_element.gene.name
        gene_3prime = gene_3prime_element.gene.name

        variant_type = (
            AssayedFusion
            if self._are_fusion_partners_different(gene_5prime, gene_3prime)
            else InternalTandemDuplication
        )

        tr_5prime = await self.fusor.transcript_segment_element(
            tx_to_genomic_coords=False,
            genomic_ac=self._get_genomic_ac(mapsplice_row[0].split("~")[0], rb),
            seg_end_genomic=int(mapsplice_row[1]),
            gene=gene_5prime,
            coordinate_type=coordinate_type,
            starting_assembly=rb,
        )
        tr_5prime = tr_5prime[0]

        tr_3prime = await self.fusor.transcript_segment_element(
            tx_to_genomic_coords=False,
            genomic_ac=self._get_genomic_ac(mapsplice_row[0].split("~")[1], rb),
            seg_start_genomic=int(mapsplice_row[2])
            if variant_type != InternalTandemDuplication
            else None,
            seg_end_genomic=int(mapsplice_row[2])
            if variant_type == InternalTandemDuplication
            else None,
            gene=gene_3prime,
            coordinate_type=coordinate_type,
            starting_assembly=rb,
        )
        tr_3prime = tr_3prime[0]

        ce = self._get_causative_event(
            mapsplice_row[0].split("~")[0], mapsplice_row[0].split("~")[1]
        )
        return self._format_fusion_itd(
            variant_type, gene_5prime, gene_3prime, tr_5prime, tr_3prime, ce
        )


>>>>>>> 22e14479
class EnFusionTranslator(Translator):
    """Initialize EnFusionTranslator class"""

    async def translate(
        self,
        enfusion: EnFusion,
        coordinate_type: CoordinateType,
        rb: Assembly,
    ) -> AssayedFusion:
        """Parse EnFusion output to create AssayedFusion object

        :param enfusion: Output from EnFusion caller
        :param coordinate_type: If the coordinate is inter-residue or residue
        :param rb: The reference build used to call the fusion
        :return: An AssayedFusion object, if construction is successful
        """
        fusion_partners = self._process_gene_symbols(
            enfusion.gene_5prime, enfusion.gene_3prime, Caller.ENFUSION
        )

        variant_type = (
            AssayedFusion
            if self._are_fusion_partners_different(
                fusion_partners.gene_5prime, fusion_partners.gene_3prime
            )
            else InternalTandemDuplication
        )

        tr_5prime = await self.fusor.transcript_segment_element(
            tx_to_genomic_coords=False,
            genomic_ac=self._get_genomic_ac(enfusion.chr_5prime, rb),
            seg_end_genomic=enfusion.break_5prime,
            gene=fusion_partners.gene_5prime,
            coordinate_type=coordinate_type,
            starting_assembly=rb,
        )
        tr_5prime = tr_5prime[0]

        tr_3prime = await self.fusor.transcript_segment_element(
            tx_to_genomic_coords=False,
            genomic_ac=self._get_genomic_ac(enfusion.chr_3prime, rb),
            seg_start_genomic=enfusion.break_3prime
            if variant_type != InternalTandemDuplication
            else None,
            seg_end_genomic=enfusion.break_3prime
            if variant_type == InternalTandemDuplication
            else None,
            gene=fusion_partners.gene_3prime,
            coordinate_type=coordinate_type,
            starting_assembly=rb,
        )
        tr_3prime = tr_3prime[0]

        ce = self._get_causative_event(
            enfusion.chr_5prime,
            enfusion.chr_3prime,
        )
        return self._format_fusion_itd(
            variant_type,
            fusion_partners.gene_5prime_element,
            fusion_partners.gene_3prime_element,
            tr_5prime
            if isinstance(fusion_partners.gene_5prime_element, GeneElement)
            else None,
            tr_3prime
            if isinstance(fusion_partners.gene_3prime_element, GeneElement)
            else None,
            ce,
        )


class GenieTranslator(Translator):
    """Initialize GenieTranslator class"""

    async def translate(
        self,
        genie: Genie,
        coordinate_type: CoordinateType,
        rb: Assembly,
    ) -> AssayedFusion:
        """Parse GENIE output to create AssayedFusion object

        :param genie: Output from GENIE dataset
        :param coordinate_type: If the coordinate is inter-residue or residue
        :param rb: The reference build used to call the fusion
        :return: An AssayedFusion object, if construction is successful
        """
        fusion_partners = self._process_gene_symbols(
            genie.site1_hugo, genie.site2_hugo, Caller.GENIE
        )

        variant_type = (
            AssayedFusion
            if self._are_fusion_partners_different(
                fusion_partners.gene_5prime, fusion_partners.gene_3prime
            )
            else InternalTandemDuplication
        )

        tr_5prime = await self.fusor.transcript_segment_element(
            tx_to_genomic_coords=False,
            genomic_ac=self._get_genomic_ac(genie.site1_chrom, rb),
            seg_end_genomic=genie.site1_pos,
            gene=fusion_partners.gene_5prime,
            coordinate_type=coordinate_type,
            starting_assembly=rb,
        )
        tr_5prime = tr_5prime[0]

        tr_3prime = await self.fusor.transcript_segment_element(
            tx_to_genomic_coords=False,
            genomic_ac=self._get_genomic_ac(genie.site2_chrom, rb),
            seg_start_genomic=genie.site2_pos
            if variant_type != InternalTandemDuplication
            else None,
            seg_end_genomic=genie.site2_pos
            if variant_type == InternalTandemDuplication
            else None,
            gene=fusion_partners.gene_3prime,
            coordinate_type=coordinate_type,
            starting_assembly=rb,
        )
        tr_3prime = tr_3prime[0]

        ce = self._get_causative_event(
            genie.site1_chrom,
            genie.site2_chrom,
            genie.annot,
        )
        rf = bool(genie.reading_frame == "in frame")
        return self._format_fusion_itd(
            variant_type,
            fusion_partners.gene_5prime_element,
            fusion_partners.gene_3prime_element,
            tr_5prime
            if isinstance(fusion_partners.gene_5prime_element, GeneElement)
            else None,
            tr_3prime
            if isinstance(fusion_partners.gene_3prime_element, GeneElement)
            else None,
            ce,
            rf,
        )

    ######### Knowledgebase -> FUSOR CategoricalFusion object #############


class CIVICTranslator(Translator):
    """Initialize CIVICTranslator"""

    class Direction(Enum):
        """Define CIViC-specific enum for transcript direction"""

        POSITIVE = "POSITIVE"
        NEGATIVE = "NEGATIVE"

    def _get_breakpoint(
        self, coordinate_data: ExonCoordinate, is_5prime: bool = True
    ) -> int:
        """Extract correct breakpoint for downstream processing

        :param coordinate_data: An ExonCoordinate object
        :param is_5prime: A boolean indicating if 5'partner is being processed
        :return: The modified genomic breakpoint, taking strand, offset, and
            offset direction into account
        """
        if is_5prime:
            coord_to_use = (
                coordinate_data.stop
                if coordinate_data.strand == self.Direction.POSITIVE.value
                else coordinate_data.start
            )
        else:
            coord_to_use = (
                coordinate_data.start
                if coordinate_data.strand == self.Direction.POSITIVE.value
                else coordinate_data.stop
            )
        if coordinate_data.exon_offset_direction == self.Direction.POSITIVE.value:
            return coord_to_use + coordinate_data.exon_offset
        if coordinate_data.exon_offset_direction == self.Direction.NEGATIVE.value:
            return coord_to_use - coordinate_data.exon_offset
        return coord_to_use  # Return current position if exon_offset is 0

    def _valid_exon_coords(self, coord: ExonCoordinate | None) -> bool:
        """Validate exon coordinates

        :param coord: A ExonCoordinate object or None
        :return ``True`` If a start or stop coordinate is associated with the 5'
            end exon or 3` start exon, or ``False``. We cannot peform accurate
            translation with only an Ensembl transcript accession and exon number
        """
        return not (
            isinstance(coord, ExonCoordinate)
            and coord.exon
            and not (coord.start and coord.stop)
        )

    async def translate(self, civic: CIVIC) -> CategoricalFusion | None:
        """Convert CIViC record to Categorical Fusion

        :param civic A CIVIC object
        :return A CategoricalFusion object, if construction is successful
        """
        if not (
            self._valid_exon_coords(civic.five_prime_end_exon_coords)
            and self._valid_exon_coords(civic.three_prime_start_exon_coords)
        ):
            return None
        fusion_partners = civic.vicc_compliant_name
        if fusion_partners.startswith("v::"):
            gene_5prime = "v"
            gene_3prime = self._process_vicc_nomenclature(
                fusion_partners.split("::")[1]
            )
        elif fusion_partners.endswith("::v"):
            gene_5prime = self._process_vicc_nomenclature(
                fusion_partners.split("::")[0]
            )
            gene_3prime = "v"
        else:
            gene_5prime = self._process_vicc_nomenclature(
                fusion_partners.split("::")[0]
            )
            gene_3prime = self._process_vicc_nomenclature(
                fusion_partners.split("::")[1]
            )

        fusion_partners = self._process_gene_symbols(
            gene_5prime, gene_3prime, KnowledgebaseList.CIVIC
        )
        if not self._are_fusion_partners_different(
            fusion_partners.gene_5prime, fusion_partners.gene_3prime
        ):
            return None  # CIViC does not currently support ITDs

        tr_5prime = None
        if (
            isinstance(civic.five_prime_end_exon_coords, ExonCoordinate)
            and civic.five_prime_end_exon_coords.chromosome
        ):  # Process for cases where exon data is available for 5' transcript
            rb: Assembly = (
                Assembly.GRCH37
                if civic.five_prime_end_exon_coords.reference_build == "GRCH37"
                else Assembly.GRCH38
            )
            tr_5prime = await self.fusor.transcript_segment_element(
                tx_to_genomic_coords=False,
                genomic_ac=self._get_genomic_ac(
                    civic.five_prime_end_exon_coords.chromosome, rb
                ),
                seg_end_genomic=self._get_breakpoint(
                    civic.five_prime_end_exon_coords, True
                ),
                gene=fusion_partners.gene_5prime,
                coordinate_type=CoordinateType.RESIDUE,
                starting_assembly=rb,
            )
            tr_5prime = tr_5prime[0]

        tr_3prime = None
        if (
            isinstance(civic.three_prime_start_exon_coords, ExonCoordinate)
            and civic.three_prime_start_exon_coords.chromosome
        ):  # Process for case where exon data is available for 3' transcript
            rb: Assembly = (
                Assembly.GRCH37
                if civic.three_prime_start_exon_coords.reference_build == "GRCH37"
                else Assembly.GRCH38
            )
            tr_3prime = await self.fusor.transcript_segment_element(
                tx_to_genomic_coords=False,
                genomic_ac=self._get_genomic_ac(
                    civic.three_prime_start_exon_coords.chromosome, rb
                ),
                seg_start_genomic=self._get_breakpoint(
                    civic.three_prime_start_exon_coords, False
                ),
                gene=fusion_partners.gene_3prime,
                coordinate_type=CoordinateType.RESIDUE,
                starting_assembly=rb,
            )
            tr_3prime = tr_3prime[0]

        return self._format_fusion_itd(
            CategoricalFusion,
            fusion_partners.gene_5prime_element,
            fusion_partners.gene_3prime_element,
            tr_5prime if isinstance(tr_5prime, TranscriptSegmentElement) else None,
            tr_3prime if isinstance(tr_3prime, TranscriptSegmentElement) else None,
            molecular_profiles=civic.molecular_profiles,
        )


class MOATranslator(Translator):
    """Initialize MOATranslator"""

    def translate(self, moa_assertion: dict) -> CategoricalFusion | None:
        """Convert a MOA assertion to a CategoricalFusion object

        :param moa_assertion: A dictionary representing a MOA assertion. To note, MOA fusions
            do not report genomic breakpoints. Currently, we only support fusions
            where both partners are listed, as we cannot definitively determine for
            cases where one gene symbol is provided if it describes the 5' or 3'
            partner.
        :return: A CategoricalFusion object or None if both gene partners are not
            provided.
        """
        bm = None
        for biomarker in moa_assertion["proposition"]["biomarkers"]:
            if (
                "::" in biomarker["name"]
            ):  # Extract CategoricalVariant describing fusion
                bm = biomarker["name"]
                break
        moa_partners = bm.split("::")
        gene_5prime = moa_partners[0]
        gene_3prime = moa_partners[1]
        fusion_partners = self._process_gene_symbols(
            gene_5prime, gene_3prime, KnowledgebaseList.MOA
        )
        return self._format_fusion_itd(
            CategoricalFusion,
            fusion_partners.gene_5prime_element,
            fusion_partners.gene_3prime_element,
            moa_assertion=moa_assertion,
        )<|MERGE_RESOLUTION|>--- conflicted
+++ resolved
@@ -542,81 +542,6 @@
         )
 
 
-<<<<<<< HEAD
-=======
-class FusionMapTranslator(Translator):
-    """Initialize FusionMapTranslator class"""
-
-    async def translate(
-        self, fmap_row: pl.DataFrame, coordinate_type: CoordinateType, rb: Assembly
-    ) -> AssayedFusion:
-        """Parse FusionMap output to create FUSOR AssayedFusion object
-
-        :param fmap_row: A row of FusionMap output
-        :param rb: The reference build used to call the fusion
-        :param coordinate_type: If the coordinate is inter-residue or residue
-        :return: An AssayedFusion object, if construction is successful
-        """
-        gene1 = fmap_row.get_column("KnownGene1").item()
-        gene2 = fmap_row.get_column("KnownGene2").item()
-        gene_5prime = self._get_gene_element(gene1, "fusion_map").gene.name
-        gene_3prime = self._get_gene_element(gene2, "fusion_map").gene.name
-
-        variant_type = (
-            AssayedFusion
-            if self._are_fusion_partners_different(gene_5prime, gene_3prime)
-            else InternalTandemDuplication
-        )
-
-        tr_5prime = await self.fusor.transcript_segment_element(
-            tx_to_genomic_coords=False,
-            genomic_ac=self._get_genomic_ac(
-                fmap_row.get_column("Chromosome1").item(), rb
-            ),
-            seg_end_genomic=int(fmap_row.get_column("Position1").item()),
-            gene=gene_5prime,
-            coordinate_type=coordinate_type,
-            starting_assembly=rb,
-        )
-        tr_5prime = tr_5prime[0]
-
-        tr_3prime = await self.fusor.transcript_segment_element(
-            tx_to_genomic_coords=False,
-            genomic_ac=self._get_genomic_ac(
-                fmap_row.get_column("Chromosome2").item(), rb
-            ),
-            seg_start_genomic=int(fmap_row.get_column("Position2").item())
-            if variant_type != InternalTandemDuplication
-            else None,
-            seg_end_genomic=int(fmap_row.get_column("Position2").item())
-            if variant_type == InternalTandemDuplication
-            else None,
-            gene=gene_3prime,
-            coordinate_type=coordinate_type,
-            starting_assembly=rb,
-        )
-        tr_3prime = tr_3prime[0]
-
-        # Combine columns to create fusion annotation string"
-        descr = (
-            fmap_row.get_column("FusionGene").item()
-            + ","
-            + fmap_row.get_column("SplicePatternClass").item()
-            + ","
-            + fmap_row.get_column("FrameShiftClass").item()
-        )
-        ce = self._get_causative_event(
-            fmap_row.get_column("Chromosome1").item(),
-            fmap_row.get_column("Chromosome2").item(),
-            descr,
-        )
-        rf = bool(fmap_row.get_column("FrameShiftClass").item() == "InFrame")
-        return self._format_fusion_itd(
-            variant_type, gene_5prime, gene_3prime, tr_5prime, tr_3prime, ce, rf
-        )
-
-
->>>>>>> 22e14479
 class ArribaTranslator(Translator):
     """Initialize ArribaTranslator class"""
 
@@ -837,68 +762,6 @@
         )
 
 
-<<<<<<< HEAD
-=======
-class MapSpliceTranslator(Translator):
-    """Initialize MapSpliceTranslator class"""
-
-    async def translate(
-        self, mapsplice_row: pl.DataFrame, coordinate_type: CoordinateType, rb: Assembly
-    ) -> AssayedFusion:
-        """Parse MapSplice output to create AssayedFusion object
-
-        :param mapsplice_row: A row of MapSplice output
-        :param rb: The reference build used to call the fusion
-        :param coordinate_type: If the coordinate is inter-residue or residue
-        :retun: An AssayedFusion object, if construction is successful
-        """
-        gene1 = mapsplice_row[60].strip(",")
-        gene2 = mapsplice_row[61].strip(",")
-        gene_5prime_element = self._get_gene_element(gene1, "mapsplice")
-        gene_3prime_element = self._get_gene_element(gene2, "mapsplice")
-        gene_5prime = gene_5prime_element.gene.name
-        gene_3prime = gene_3prime_element.gene.name
-
-        variant_type = (
-            AssayedFusion
-            if self._are_fusion_partners_different(gene_5prime, gene_3prime)
-            else InternalTandemDuplication
-        )
-
-        tr_5prime = await self.fusor.transcript_segment_element(
-            tx_to_genomic_coords=False,
-            genomic_ac=self._get_genomic_ac(mapsplice_row[0].split("~")[0], rb),
-            seg_end_genomic=int(mapsplice_row[1]),
-            gene=gene_5prime,
-            coordinate_type=coordinate_type,
-            starting_assembly=rb,
-        )
-        tr_5prime = tr_5prime[0]
-
-        tr_3prime = await self.fusor.transcript_segment_element(
-            tx_to_genomic_coords=False,
-            genomic_ac=self._get_genomic_ac(mapsplice_row[0].split("~")[1], rb),
-            seg_start_genomic=int(mapsplice_row[2])
-            if variant_type != InternalTandemDuplication
-            else None,
-            seg_end_genomic=int(mapsplice_row[2])
-            if variant_type == InternalTandemDuplication
-            else None,
-            gene=gene_3prime,
-            coordinate_type=coordinate_type,
-            starting_assembly=rb,
-        )
-        tr_3prime = tr_3prime[0]
-
-        ce = self._get_causative_event(
-            mapsplice_row[0].split("~")[0], mapsplice_row[0].split("~")[1]
-        )
-        return self._format_fusion_itd(
-            variant_type, gene_5prime, gene_3prime, tr_5prime, tr_3prime, ce
-        )
-
-
->>>>>>> 22e14479
 class EnFusionTranslator(Translator):
     """Initialize EnFusionTranslator class"""
 
