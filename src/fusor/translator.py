--- conflicted
+++ resolved
@@ -115,17 +115,9 @@
             params["structure"] = [gene_5prime, tr_3prime]
         else:
             params["structure"] = [tr_5prime, tr_3prime]
-<<<<<<< HEAD
         if linker_sequence:
             params["structure"].insert(1, linker_sequence)
-        return (
-            AssayedFusion(**params)
-            if fusion_type == AssayedFusion
-            else CategoricalFusion(**params)
-        )
-=======
         return fusion_type(**params)
->>>>>>> 14bcd0c6
 
     def _get_causative_event(
         self, chrom1: str, chrom2: str, descr: str | None = None
