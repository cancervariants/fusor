"""Module for translating output from fusion detection methods to fusion
objects (AssayedFusion/CategoricalFusion)
"""

import logging
import re
from abc import ABC, abstractmethod
from enum import Enum

import polars as pl
from civicpy.civic import ExonCoordinate, MolecularProfile
from cool_seq_tool.schemas import Assembly, CoordinateType
from ga4gh.core.models import MappableConcept
from ga4gh.vrs.models import LiteralSequenceExpression
from pydantic import BaseModel

from fusor.fusion_caller_models import (
    CIVIC,
    JAFFA,
    Arriba,
    Caller,
    Cicero,
    EnFusion,
    FusionCatcher,
    Genie,
    KnowledgebaseList,
    STARFusion,
)
from fusor.fusor import FUSOR
from fusor.models import (
    LINKER_REGEX,
    AnchoredReads,
    Assay,
    AssayedFusion,
    BreakpointCoverage,
    CategoricalFusion,
    CausativeEvent,
    ContigSequence,
    EventType,
    GeneElement,
    InternalTandemDuplication,
    LinkerElement,
    MultiplePossibleGenesElement,
    ReadData,
    SpanningReads,
    SplitReads,
    TranscriptSegmentElement,
    UnknownGeneElement,
)

_logger = logging.getLogger(__name__)


class GeneFusionPartners(BaseModel):
    """Class for defining gene fusion partners"""

    gene_5prime_element: GeneElement | UnknownGeneElement | MultiplePossibleGenesElement
    gene_5prime: str | None = None
    gene_3prime_element: GeneElement | UnknownGeneElement | MultiplePossibleGenesElement
    gene_3prime: str | None = None


class Translator(ABC):
    """Class for translating outputs from different fusion detection algorithms
    to FUSOR AssayedFusion and CategoricalFusion objects
    """

    def __init__(self, fusor: FUSOR) -> None:
        """Initialize Translator class

        :param fusor: A FUSOR instance
        """
        self.fusor = fusor

    def _format_fusion_itd(
        self,
        variant_type: AssayedFusion | CategoricalFusion | InternalTandemDuplication,
        gene_5prime: GeneElement | UnknownGeneElement | MultiplePossibleGenesElement,
        gene_3prime: GeneElement | UnknownGeneElement | MultiplePossibleGenesElement,
        tr_5prime: TranscriptSegmentElement | None = None,
        tr_3prime: TranscriptSegmentElement | None = None,
        ce: CausativeEvent | None = None,
        rf: bool | None = None,
        assay: Assay | None = None,
        contig: ContigSequence | None = None,
        linker_sequence: LinkerElement | None = None,
        reads: ReadData | None = None,
        molecular_profiles: list[MolecularProfile] | None = None,
<<<<<<< HEAD
    ) -> AssayedFusion | CategoricalFusion | InternalTandemDuplication:
        """Format classes to create Fusion and Internal Tandem Duplication (ITD) objects
=======
        moa_assertion: dict | None = None,
    ) -> AssayedFusion | CategoricalFusion:
        """Format classes to create AssayedFusion objects
>>>>>>> 4b068adf

        :param fusion_type: If the fusion is an AssayedFusion, CategoricalFusion, or
            InternalTandemDuplication
        :param gene_5prime: 5'prime GeneElement or UnknownGeneElement or MultiplePossibleGenesElement
        :param gene_3prime: 3'prime GeneElement or UnknownGeneElement or MultiplePossibleGenesElement
        :param tr_5prime: 5'prime TranscriptSegmentElement
        :param tr_3prime: 3'prime TranscriptSegmentElement
        :param ce: CausativeEvent
        :param rf: A boolean indicating if the reading frame is preserved
        :param assay: Assay
        :param contig: The contig sequence
        :param linker_sequence: The non-template linker sequence
        :param reads: The read data
        :param molecular_profiles: A list of CIViC Molecular Profiles
        :param moa_assertion: The MOA assertion, represented as a dictionary
        :return AssayedFusion or CategoricalFusion object
        """
        params = {
            "causativeEvent": ce,
            "readingFramePreserved": rf,
            "assay": assay,
            "contig": contig,
            "readData": reads,
            "civicMolecularProfiles": molecular_profiles,
            "moaAssertion": moa_assertion,
        }
        if not tr_5prime and not tr_3prime:
            params["structure"] = [gene_5prime, gene_3prime]
        elif tr_5prime and not tr_3prime:
            params["structure"] = [tr_5prime, gene_3prime]
        elif not tr_5prime and tr_3prime:
            params["structure"] = [gene_5prime, tr_3prime]
        else:
            params["structure"] = [tr_5prime, tr_3prime]
        if linker_sequence:
            params["structure"].insert(1, linker_sequence)
        variant = variant_type(**params)

        # Assign VICC Nomenclature string to fusion event
        if type(variant) is not InternalTandemDuplication:
            variant.viccNomenclature = self.fusor.generate_nomenclature(variant)
        return variant

    def _get_causative_event(
        self, chrom1: str, chrom2: str, descr: str | None = None
    ) -> CausativeEvent | None:
        """Infer Causative Event. Currently restricted to rearrangements

        :param chrom1: The chromosome for the 5' partner
        :param chrom2: The chromosome for the 3' partner
        :param descr: An annotation describing the fusion event. This input is supplied to the eventDescription CausativeEvent attribute.
        :return: A CausativeEvent object if construction is successful
        """
        if descr and "rearrangement" in descr:
            return CausativeEvent(
                eventType=EventType("rearrangement"), eventDescription=descr
            )
        if chrom1 != chrom2:
            return CausativeEvent(eventType=EventType("rearrangement"))
        return None

    def _get_gene_element_unnormalized(self, symbol: str) -> GeneElement:
        """Return GeneElement when gene symbol cannot be normalized

        :param symbol: A gene symbol for a fusion partner
        :return: A GeneElement object
        """
        return GeneElement(gene=MappableConcept(name=symbol, conceptType="Gene"))

    def _get_gene_element(
        self, genes: str, caller: Caller | KnowledgebaseList
    ) -> GeneElement:
        """Return a GeneElement given an individual/list of gene symbols and a
        fusion detection algorithm

        :param genes: A gene symbol or list of gene symbols, separated by columns
        :param caller: The examined fusion detection algorithm of fusion knowledgebase
        :return A GeneElement object
        """
        if "," not in genes or caller != caller.ARRIBA:
            ge = self.fusor.gene_element(gene=genes)
            return ge[0] if ge[0] else self._get_gene_element_unnormalized(genes)

        genes = genes.split(",")
        dists = []
        for gene in genes:
            start, end = gene.rfind("("), gene.rfind(")")
            dists.append(int(gene[start + 1 : end]))
        gene = (
            genes[0].split("(")[0] if dists[0] <= dists[1] else genes[1].split("(")[0]
        )
        ge = self.fusor.gene_element(gene=gene)
        return ge[0] if ge[0] else self._get_gene_element_unnormalized(gene)

    def _are_fusion_partners_different(
        self,
        gene_5prime: str | UnknownGeneElement | MultiplePossibleGenesElement,
        gene_3prime: str | UnknownGeneElement | MultiplePossibleGenesElement,
    ) -> bool:
        """Check if the normalized gene symbols for the two fusion partners
        are different. If not, this event is not a fusion

        :param gene_5prime: The 5' gene partner or UnknownGeneElement or MultiplePossibleGenesElement
        :param gene_3prime: The 3' gene partner or UnknownGeneElement or MultiplePossibleGenesElement
        :return ``True`` if the gene symbols are different, ``False`` if not
        """
        return gene_5prime != gene_3prime

    def _get_genomic_ac(self, chrom: str, build: Assembly) -> str:
        """Return a RefSeq genomic accession given a chromosome and a reference build

        :param chrom: A chromosome number
        :param build: The assembly, either GRCh37 or GRCh38
        :return: The corresponding refseq genomic accession
        :raise ValueError: if unable to retrieve genomic accession
        """
        sr = self.fusor.cool_seq_tool.seqrepo_access
        alias_list, errors = sr.translate_identifier(
            f"{build.value}:{chrom}", target_namespaces="refseq"
        )
        if errors:
            statement = f"Genomic accession for {chrom} could not be retrieved"
            _logger.error(statement)
            raise ValueError
        return alias_list[0].split(":")[1]

    def _assess_gene_symbol(
        self, gene: str | None, caller: Caller | KnowledgebaseList
    ) -> (
        tuple[GeneElement | UnknownGeneElement | MultiplePossibleGenesElement, str]
        | None
    ):
        """Determine if a gene symbol exists and return the corresponding
        GeneElement

        :param gene: The gene symbol or None
        :param caller: The gene fusion caller or fusion knowledgebase
        :return A tuple containing a GeneElement or UnknownGeneElement and a string,
            representing the unknown fusion partner, or MultiplePossibleGenesElement
            and a string, representing any possible fusion partner or None if no gene
            is provided
        """
        if not gene:
            return None
        if gene == "NA":
            return UnknownGeneElement(), "NA"
        if gene == "v":
            return MultiplePossibleGenesElement(), "v"
        gene_element = self._get_gene_element(gene, caller)
        return gene_element, gene_element.gene.name

    def _process_gene_symbols(
        self, gene_5prime: str, gene_3prime: str, caller: Caller | KnowledgebaseList
    ) -> GeneFusionPartners:
        """Process gene symbols to create GeneElements or UnknownGeneElements or MultiplePossibleGenesElement

        :param gene_5prime: The 5' gene symbol
        :param gene_3prime: The 3' gene symbol
        :param caller: The gene fusion caller or fusion knowledgebase
        :return A GeneFusionPartners object
        """
        gene_5prime_element, gene_5prime = self._assess_gene_symbol(gene_5prime, caller)
        gene_3prime_element, gene_3prime = self._assess_gene_symbol(gene_3prime, caller)
        params = {
            "gene_5prime_element": gene_5prime_element,
            "gene_5prime": gene_5prime,
            "gene_3prime_element": gene_3prime_element,
            "gene_3prime": gene_3prime,
        }
        return GeneFusionPartners(**params)

    def _process_vicc_nomenclature(self, gene_symbol: str) -> str:
        """Extract fusion partner from VICC nomenclature

        :param gene_symbol: The unprocessed gene symbol
        :return The processed gene symbol
        """
        if "entrez" in gene_symbol:
            return gene_symbol.split("(")[0]
        start = gene_symbol.find("(")
        stop = gene_symbol.find(")")
        return gene_symbol[start + 1 : stop]

    @abstractmethod
    async def translate(
        self, fusion_data: BaseModel, coordinate_type: CoordinateType, rb: Assembly
    ) -> AssayedFusion | CategoricalFusion:
        """Define abstract translate method

        :param fusion_data: The fusion data from a fusion caller
        :param coordinate_type: If the coordinate is inter-residue or residue
        :param rb: The reference build used to call the fusion
        :return: An AssayedFusion or CategoricalFusion object, if construction is successful
        """

    ##### Fusion Caller -> FUSOR AssayedFusion object ###################


class JAFFATranslator(Translator):
    """Initialize JAFFATranslator class"""

    async def translate(
        self,
        jaffa: JAFFA,
        coordinate_type: CoordinateType,
        rb: Assembly,
    ) -> AssayedFusion | None:
        """Parse JAFFA fusion output to create AssayedFusion object

        :param JAFFA: Output from JAFFA caller
        :param coordinate_type: If the coordinate is inter-residue or residue
        :param rb: The reference build used to call the fusion
        :return: An AssayedFusion object, if construction is successful
        """
        genes = jaffa.fusion_genes.split(":")
        fusion_partners = self._process_gene_symbols(genes[0], genes[1], Caller.JAFFA)

        variant_type = (
            AssayedFusion
            if self._are_fusion_partners_different(
                fusion_partners.gene_5prime, fusion_partners.gene_3prime
            )
            else InternalTandemDuplication
        )

        if not isinstance(fusion_partners.gene_5prime_element, UnknownGeneElement):
            tr_5prime = await self.fusor.transcript_segment_element(
                tx_to_genomic_coords=False,
                genomic_ac=self._get_genomic_ac(jaffa.chrom1, rb),
                seg_end_genomic=jaffa.base1,
                gene=fusion_partners.gene_5prime,
                coordinate_type=coordinate_type,
                starting_assembly=rb,
            )
            tr_5prime = tr_5prime[0]

        if not isinstance(fusion_partners.gene_3prime_element, UnknownGeneElement):
            tr_3prime = await self.fusor.transcript_segment_element(
                tx_to_genomic_coords=False,
                genomic_ac=self._get_genomic_ac(jaffa.chrom2, rb),
                seg_start_genomic=jaffa.base2
                if variant_type != InternalTandemDuplication
                else None,
                seg_end_genomic=jaffa.base2
                if variant_type == InternalTandemDuplication
                else None,
                gene=fusion_partners.gene_3prime,
                coordinate_type=coordinate_type,
                starting_assembly=rb,
            )
            tr_3prime = tr_3prime[0]

        if jaffa.rearrangement:
            ce = CausativeEvent(
                eventType=EventType("rearrangement"),
                eventDescription=jaffa.classification,
            )
        else:
            ce = None

        read_data = ReadData(
            split=SplitReads(splitReads=jaffa.spanning_reads),
            spanning=SpanningReads(spanningReads=jaffa.spanning_pairs),
        )

        return self._format_fusion_itd(
            variant_type,
            fusion_partners.gene_5prime_element,
            fusion_partners.gene_3prime_element,
            tr_5prime
            if isinstance(fusion_partners.gene_5prime_element, GeneElement)
            else None,
            tr_3prime
            if isinstance(fusion_partners.gene_3prime_element, GeneElement)
            else None,
            ce,
            jaffa.inframe if isinstance(jaffa.inframe, bool) else None,
            reads=read_data,
        )


class STARFusionTranslator(Translator):
    """Initialize STARFusionTranslator class"""

    async def translate(
        self,
        star_fusion: STARFusion,
        coordinate_type: CoordinateType,
        rb: Assembly,
    ) -> AssayedFusion:
        """Parse STAR-Fusion output to create AssayedFusion object

        :param star_fusion: Output from STAR-Fusion caller
        :param coordinate_type: If the coordinate is inter-residue or residue
        :param rb: The reference build used to call the fusion
        :return: An AssayedFusion object, if construction is successful
        """
        gene1 = star_fusion.left_gene.split("^")[0]
        gene2 = star_fusion.right_gene.split("^")[0]

        fusion_partners = self._process_gene_symbols(gene1, gene2, Caller.STAR_FUSION)
        variant_type = (
            AssayedFusion
            if self._are_fusion_partners_different(
                fusion_partners.gene_5prime, fusion_partners.gene_3prime
            )
            else InternalTandemDuplication
        )

        five_prime = star_fusion.left_breakpoint.split(":")
        three_prime = star_fusion.right_breakpoint.split(":")

        tr_5prime = await self.fusor.transcript_segment_element(
            tx_to_genomic_coords=False,
            genomic_ac=self._get_genomic_ac(five_prime[0], rb),
            seg_end_genomic=int(five_prime[1]),
            gene=fusion_partners.gene_5prime,
            coordinate_type=coordinate_type,
            starting_assembly=rb,
        )
        tr_5prime = tr_5prime[0]

        tr_3prime = await self.fusor.transcript_segment_element(
            tx_to_genomic_coords=False,
            genomic_ac=self._get_genomic_ac(three_prime[0], rb),
            seg_start_genomic=int(three_prime[1])
            if variant_type != InternalTandemDuplication
            else None,
            seg_end_genomic=int(three_prime[1])
            if variant_type == InternalTandemDuplication
            else None,
            gene=fusion_partners.gene_3prime,
            coordinate_type=coordinate_type,
            starting_assembly=rb,
        )
        tr_3prime = tr_3prime[0]

        ce = self._get_causative_event(
            five_prime[0], three_prime[0], ",".join(star_fusion.annots)
        )
        read_data = ReadData(
            split=SplitReads(splitReads=star_fusion.junction_read_count),
            spanning=SpanningReads(spanningReads=star_fusion.spanning_frag_count),
        )

        return self._format_fusion_itd(
            variant_type,
            fusion_partners.gene_5prime_element,
            fusion_partners.gene_3prime_element,
            tr_5prime
            if isinstance(fusion_partners.gene_5prime_element, GeneElement)
            else None,
            tr_3prime
            if isinstance(fusion_partners.gene_3prime_element, GeneElement)
            else None,
            ce,
            reads=read_data,
        )


class FusionCatcherTranslator(Translator):
    """Initialize FusionCatcherTranslator class"""

    async def translate(
        self,
        fusion_catcher: FusionCatcher,
        coordinate_type: CoordinateType,
        rb: Assembly,
    ) -> AssayedFusion:
        """Parse FusionCatcher output to create AssayedFusion object

        :param fusion_catcher: Output from FusionCatcher caller
        :param coordinate_type: If the coordinate is inter-residue or residue
        :param rb: The reference build used to call the fusion
        :return: An AssayedFusion object, if construction is successful
        """
        fusion_partners = self._process_gene_symbols(
            fusion_catcher.five_prime_partner,
            fusion_catcher.three_prime_partner,
            Caller.FUSION_CATCHER,
        )
        variant_type = (
            AssayedFusion
            if self._are_fusion_partners_different(
                fusion_partners.gene_5prime, fusion_partners.gene_3prime
            )
            else InternalTandemDuplication
        )

        five_prime = fusion_catcher.five_prime_fusion_point.split(":")
        three_prime = fusion_catcher.three_prime_fusion_point.split(":")

        tr_5prime = await self.fusor.transcript_segment_element(
            tx_to_genomic_coords=False,
            genomic_ac=self._get_genomic_ac(five_prime[0], rb),
            seg_end_genomic=int(five_prime[1]),
            gene=fusion_partners.gene_5prime,
            coordinate_type=coordinate_type,
            starting_assembly=rb,
        )
        tr_5prime = tr_5prime[0]

        tr_3prime = await self.fusor.transcript_segment_element(
            tx_to_genomic_coords=False,
            genomic_ac=self._get_genomic_ac(three_prime[0], rb),
            seg_start_genomic=int(three_prime[1])
            if variant_type != InternalTandemDuplication
            else None,
            seg_end_genomic=int(three_prime[1])
            if variant_type == InternalTandemDuplication
            else None,
            gene=fusion_partners.gene_3prime,
            coordinate_type=coordinate_type,
            starting_assembly=rb,
        )
        tr_3prime = tr_3prime[0]

        ce = self._get_causative_event(
            five_prime[0], three_prime[0], fusion_catcher.predicted_effect
        )
        read_data = ReadData(
            split=SplitReads(splitReads=fusion_catcher.spanning_unique_reads),
            spanning=SpanningReads(spanningReads=fusion_catcher.spanning_reads),
        )
        contig = ContigSequence(contig=fusion_catcher.fusion_sequence)

        return self._format_fusion_itd(
            variant_type,
            fusion_partners.gene_5prime_element,
            fusion_partners.gene_3prime_element,
            tr_5prime
            if isinstance(fusion_partners.gene_5prime_element, GeneElement)
            else None,
            tr_3prime
            if isinstance(fusion_partners.gene_3prime_element, GeneElement)
            else None,
            ce,
            contig=contig,
            reads=read_data,
        )


class FusionMapTranslator(Translator):
    """Initialize FusionMapTranslator class"""

    async def translate(
        self, fmap_row: pl.DataFrame, coordinate_type: CoordinateType, rb: Assembly
    ) -> AssayedFusion:
        """Parse FusionMap output to create FUSOR AssayedFusion object

        :param fmap_row: A row of FusionMap output
        :param rb: The reference build used to call the fusion
        :param coordinate_type: If the coordinate is inter-residue or residue
        :return: An AssayedFusion object, if construction is successful
        """
        gene1 = fmap_row.get_column("KnownGene1").item()
        gene2 = fmap_row.get_column("KnownGene2").item()
        gene_5prime = self._get_gene_element(gene1, "fusion_map").gene.name
        gene_3prime = self._get_gene_element(gene2, "fusion_map").gene.name

        variant_type = (
            AssayedFusion
            if self._are_fusion_partners_different(gene_5prime, gene_3prime)
            else InternalTandemDuplication
        )

        tr_5prime = await self.fusor.transcript_segment_element(
            tx_to_genomic_coords=False,
            genomic_ac=self._get_genomic_ac(
                fmap_row.get_column("Chromosome1").item(), rb
            ),
            seg_end_genomic=int(fmap_row.get_column("Position1").item()),
            gene=gene_5prime,
            coordinate_type=coordinate_type,
            starting_assembly=rb,
        )
        tr_5prime = tr_5prime[0]

        tr_3prime = await self.fusor.transcript_segment_element(
            tx_to_genomic_coords=False,
            genomic_ac=self._get_genomic_ac(
                fmap_row.get_column("Chromosome2").item(), rb
            ),
            seg_start_genomic=int(fmap_row.get_column("Position2").item())
            if variant_type != InternalTandemDuplication
            else None,
            seg_end_genomic=int(fmap_row.get_column("Position2").item())
            if variant_type == InternalTandemDuplication
            else None,
            gene=gene_3prime,
            coordinate_type=coordinate_type,
            starting_assembly=rb,
        )
        tr_3prime = tr_3prime[0]

        # Combine columns to create fusion annotation string"
        descr = (
            fmap_row.get_column("FusionGene").item()
            + ","
            + fmap_row.get_column("SplicePatternClass").item()
            + ","
            + fmap_row.get_column("FrameShiftClass").item()
        )
        ce = self._get_causative_event(
            fmap_row.get_column("Chromosome1").item(),
            fmap_row.get_column("Chromosome2").item(),
            descr,
        )
        rf = bool(fmap_row.get_column("FrameShiftClass").item() == "InFrame")
        return self._format_fusion_itd(
            variant_type, gene_5prime, gene_3prime, tr_5prime, tr_3prime, ce, rf
        )


class ArribaTranslator(Translator):
    """Initialize ArribaTranslator class"""

    async def translate(
        self,
        arriba: Arriba,
        coordinate_type: CoordinateType,
        rb: Assembly,
    ) -> AssayedFusion:
        """Parse Arriba output to create AssayedFusion object

        :param arriba: Output from Arriba caller
        :param coordinate_type: If the coordinate is inter-residue or residue
        :param rb: The reference build used to call the fusion
        :return: An AssayedFusion object, if construction is successful
        """
        # Arriba reports two gene symbols if a breakpoint occurs in an intergenic
        # space. We select the gene symbol with the smallest distance from the
        # breakpoint.
        fusion_partners = self._process_gene_symbols(
            arriba.gene1, arriba.gene2, Caller.ARRIBA
        )

        variant_type = (
            AssayedFusion
            if self._are_fusion_partners_different(
                fusion_partners.gene_5prime, fusion_partners.gene_3prime
            )
            else InternalTandemDuplication
        )

        strand1 = arriba.strand1.split("/")[1]  # Determine strand that is transcribed
        strand2 = arriba.strand2.split("/")[1]  # Determine strand that is transcribed
        if strand1 == "+":
            gene1_seg_start = arriba.direction1 == "upstream"
        else:
            gene1_seg_start = arriba.direction1 == "downstream"
        if strand2 == "+":
            gene2_seg_start = arriba.direction2 == "upstream"
        else:
            gene2_seg_start = arriba.direction2 == "downstream"

        breakpoint1 = arriba.breakpoint1.split(":")
        breakpoint2 = arriba.breakpoint2.split(":")

        tr_5prime = await self.fusor.transcript_segment_element(
            tx_to_genomic_coords=False,
            genomic_ac=self._get_genomic_ac(breakpoint1[0], rb),
            seg_start_genomic=int(breakpoint1[1]) if gene1_seg_start else None,
            seg_end_genomic=int(breakpoint1[1]) if not gene1_seg_start else None,
            gene=fusion_partners.gene_5prime,
            coverage=BreakpointCoverage(fragmentCoverage=arriba.coverage1),
            reads=AnchoredReads(reads=arriba.split_reads1),
            coordinate_type=coordinate_type,
            starting_assembly=rb,
        )
        tr_5prime = tr_5prime[0]

        tr_3prime = await self.fusor.transcript_segment_element(
            tx_to_genomic_coords=False,
            genomic_ac=self._get_genomic_ac(breakpoint2[0], rb),
            seg_start_genomic=int(breakpoint2[1]) if gene2_seg_start else None,
            seg_end_genomic=int(breakpoint2[1]) if not gene2_seg_start else None,
            gene=fusion_partners.gene_3prime,
            coverage=BreakpointCoverage(fragmentCoverage=arriba.coverage2),
            reads=AnchoredReads(reads=arriba.split_reads2),
            coordinate_type=coordinate_type,
            starting_assembly=rb,
        )
        tr_3prime = tr_3prime[0]

        ce = (
            CausativeEvent(
                eventType=EventType("read-through"),
                eventDescription=arriba.confidence,
            )
            if "read_through" in arriba.event_type
            else CausativeEvent(
                eventType=EventType("rearrangement"),
                eventDescription=arriba.confidence,
            )
        )
        rf = bool(arriba.rf == "in-frame") if arriba.rf != "." else None

        # Process read data and fusion_transcript sequence
        read_data = ReadData(
            spanning=SpanningReads(spanningReads=arriba.discordant_mates)
        )
        contig = ContigSequence(contig=arriba.fusion_transcript)
        linker_sequence = re.search(LINKER_REGEX, arriba.fusion_transcript)
        linker_sequence = (
            LinkerElement(
                linkerSequence=LiteralSequenceExpression(
                    sequence=linker_sequence.group(1).upper()
                )
            )
            if linker_sequence
            else None
        )

        return self._format_fusion_itd(
            variant_type,
            fusion_partners.gene_5prime_element,
            fusion_partners.gene_3prime_element,
            tr_5prime
            if isinstance(fusion_partners.gene_5prime_element, GeneElement)
            else None,
            tr_3prime
            if isinstance(fusion_partners.gene_3prime_element, GeneElement)
            else None,
            ce,
            rf,
            contig=contig,
            reads=read_data,
            linker_sequence=linker_sequence,
        )


class CiceroTranslator(Translator):
    """Initialize CiceroTranslator class"""

    async def translate(
        self,
        cicero: Cicero,
        coordinate_type: CoordinateType,
        rb: Assembly,
    ) -> AssayedFusion | str:
        """Parse CICERO output to create AssayedFusion object

        :param cicero: Output from CICERO caller
        :param coordinate_type: If the coordinate is inter-residue or residue
        :param rb: The reference build used to call the fusion
        :return: An AssayedFusion object, if construction is successful
        """
        # Check if gene symbols have valid formatting. CICERO can output two or more
        # gene symbols for `gene_5prime` or `gene_3prime`, which are separated by a comma. As
        # there is not a precise way to resolve this ambiguity, we do not process
        # these events
        if "," in cicero.gene_5prime or "," in cicero.gene_3prime:
            msg = "Ambiguous gene symbols are reported by CICERO for at least one of the fusion partners"
            _logger.warning(msg)
            return msg

        fusion_partners = self._process_gene_symbols(
            cicero.gene_5prime, cicero.gene_3prime, Caller.CICERO
        )

        # Check CICERO annotation regarding the confidence that the called fusion
        # has biological meaning
        if cicero.sv_ort != ">":
            msg = "CICERO annotation indicates that this event does not have confident biological meaning"
            _logger.warning(msg)
            return msg

        variant_type = (
            AssayedFusion
            if self._are_fusion_partners_different(
                fusion_partners.gene_5prime, fusion_partners.gene_3prime
            )
            else InternalTandemDuplication
        )

        tr_5prime = await self.fusor.transcript_segment_element(
            tx_to_genomic_coords=False,
            genomic_ac=self._get_genomic_ac(cicero.chr_5prime, rb),
            seg_end_genomic=cicero.pos_5prime,
            gene=fusion_partners.gene_5prime,
            coverage=BreakpointCoverage(fragmentCoverage=cicero.coverage_5prime),
            reads=AnchoredReads(reads=cicero.reads_5prime),
            coordinate_type=coordinate_type,
            starting_assembly=rb,
        )
        tr_5prime = tr_5prime[0]

        tr_3prime = await self.fusor.transcript_segment_element(
            tx_to_genomic_coords=False,
            genomic_ac=self._get_genomic_ac(cicero.chr_3prime, rb),
            seg_start_genomic=cicero.pos_3prime
            if variant_type != InternalTandemDuplication
            else None,
            seg_end_genomic=cicero.pos_3prime
            if variant_type == InternalTandemDuplication
            else None,
            gene=fusion_partners.gene_3prime,
            coverage=BreakpointCoverage(fragmentCoverage=cicero.coverage_3prime),
            reads=AnchoredReads(reads=cicero.reads_3prime),
            coordinate_type=coordinate_type,
            starting_assembly=rb,
        )
        tr_3prime = tr_3prime[0]

        if cicero.event_type == "read_through":
            ce = CausativeEvent(
                eventType=EventType("read-through"),
                eventDescription=cicero.event_type,
            )
        else:
            ce = CausativeEvent(
                eventType=EventType("rearrangement"),
                eventDescription=cicero.event_type,
            )
        contig = ContigSequence(contig=cicero.contig)

        return self._format_fusion_itd(
            variant_type,
            fusion_partners.gene_5prime_element,
            fusion_partners.gene_3prime_element,
            tr_5prime
            if isinstance(fusion_partners.gene_5prime_element, GeneElement)
            else None,
            tr_3prime
            if isinstance(fusion_partners.gene_3prime_element, GeneElement)
            else None,
            ce,
            contig=contig,
        )


class MapSpliceTranslator(Translator):
    """Initialize MapSpliceTranslator class"""

    async def translate(
        self, mapsplice_row: pl.DataFrame, coordinate_type: CoordinateType, rb: Assembly
    ) -> AssayedFusion:
        """Parse MapSplice output to create AssayedFusion object

        :param mapsplice_row: A row of MapSplice output
        :param rb: The reference build used to call the fusion
        :param coordinate_type: If the coordinate is inter-residue or residue
        :retun: An AssayedFusion object, if construction is successful
        """
        gene1 = mapsplice_row[60].strip(",")
        gene2 = mapsplice_row[61].strip(",")
        gene_5prime_element = self._get_gene_element(gene1, "mapsplice")
        gene_3prime_element = self._get_gene_element(gene2, "mapsplice")
        gene_5prime = gene_5prime_element.gene.name
        gene_3prime = gene_3prime_element.gene.name

        variant_type = (
            AssayedFusion
            if self._are_fusion_partners_different(gene_5prime, gene_3prime)
            else InternalTandemDuplication
        )

        tr_5prime = await self.fusor.transcript_segment_element(
            tx_to_genomic_coords=False,
            genomic_ac=self._get_genomic_ac(mapsplice_row[0].split("~")[0], rb),
            seg_end_genomic=int(mapsplice_row[1]),
            gene=gene_5prime,
            coordinate_type=coordinate_type,
            starting_assembly=rb,
        )
        tr_5prime = tr_5prime[0]

        tr_3prime = await self.fusor.transcript_segment_element(
            tx_to_genomic_coords=False,
            genomic_ac=self._get_genomic_ac(mapsplice_row[0].split("~")[1], rb),
            seg_start_genomic=int(mapsplice_row[2])
            if variant_type != InternalTandemDuplication
            else None,
            seg_end_genomic=int(mapsplice_row[2])
            if variant_type == InternalTandemDuplication
            else None,
            gene=gene_3prime,
            coordinate_type=coordinate_type,
            starting_assembly=rb,
        )
        tr_3prime = tr_3prime[0]

        ce = self._get_causative_event(
            mapsplice_row[0].split("~")[0], mapsplice_row[0].split("~")[1]
        )
        return self._format_fusion_itd(
            variant_type, gene_5prime, gene_3prime, tr_5prime, tr_3prime, ce
        )


class EnFusionTranslator(Translator):
    """Initialize EnFusionTranslator class"""

    async def translate(
        self,
        enfusion: EnFusion,
        coordinate_type: CoordinateType,
        rb: Assembly,
    ) -> AssayedFusion:
        """Parse EnFusion output to create AssayedFusion object

        :param enfusion: Output from EnFusion caller
        :param coordinate_type: If the coordinate is inter-residue or residue
        :param rb: The reference build used to call the fusion
        :return: An AssayedFusion object, if construction is successful
        """
        fusion_partners = self._process_gene_symbols(
            enfusion.gene_5prime, enfusion.gene_3prime, Caller.ENFUSION
        )

        variant_type = (
            AssayedFusion
            if self._are_fusion_partners_different(
                fusion_partners.gene_5prime, fusion_partners.gene_3prime
            )
            else InternalTandemDuplication
        )

        tr_5prime = await self.fusor.transcript_segment_element(
            tx_to_genomic_coords=False,
            genomic_ac=self._get_genomic_ac(enfusion.chr_5prime, rb),
            seg_end_genomic=enfusion.break_5prime,
            gene=fusion_partners.gene_5prime,
            coordinate_type=coordinate_type,
            starting_assembly=rb,
        )
        tr_5prime = tr_5prime[0]

        tr_3prime = await self.fusor.transcript_segment_element(
            tx_to_genomic_coords=False,
            genomic_ac=self._get_genomic_ac(enfusion.chr_3prime, rb),
            seg_start_genomic=enfusion.break_3prime
            if variant_type != InternalTandemDuplication
            else None,
            seg_end_genomic=enfusion.break_3prime
            if variant_type == InternalTandemDuplication
            else None,
            gene=fusion_partners.gene_3prime,
            coordinate_type=coordinate_type,
            starting_assembly=rb,
        )
        tr_3prime = tr_3prime[0]

        ce = self._get_causative_event(
            enfusion.chr_5prime,
            enfusion.chr_3prime,
        )
        return self._format_fusion_itd(
            variant_type,
            fusion_partners.gene_5prime_element,
            fusion_partners.gene_3prime_element,
            tr_5prime
            if isinstance(fusion_partners.gene_5prime_element, GeneElement)
            else None,
            tr_3prime
            if isinstance(fusion_partners.gene_3prime_element, GeneElement)
            else None,
            ce,
        )


class GenieTranslator(Translator):
    """Initialize GenieTranslator class"""

    async def translate(
        self,
        genie: Genie,
        coordinate_type: CoordinateType,
        rb: Assembly,
    ) -> AssayedFusion:
        """Parse GENIE output to create AssayedFusion object

        :param genie: Output from GENIE dataset
        :param coordinate_type: If the coordinate is inter-residue or residue
        :param rb: The reference build used to call the fusion
        :return: An AssayedFusion object, if construction is successful
        """
        fusion_partners = self._process_gene_symbols(
            genie.site1_hugo, genie.site2_hugo, Caller.GENIE
        )

        variant_type = (
            AssayedFusion
            if self._are_fusion_partners_different(
                fusion_partners.gene_5prime, fusion_partners.gene_3prime
            )
            else InternalTandemDuplication
        )

        tr_5prime = await self.fusor.transcript_segment_element(
            tx_to_genomic_coords=False,
            genomic_ac=self._get_genomic_ac(genie.site1_chrom, rb),
            seg_end_genomic=genie.site1_pos,
            gene=fusion_partners.gene_5prime,
            coordinate_type=coordinate_type,
            starting_assembly=rb,
        )
        tr_5prime = tr_5prime[0]

        tr_3prime = await self.fusor.transcript_segment_element(
            tx_to_genomic_coords=False,
            genomic_ac=self._get_genomic_ac(genie.site2_chrom, rb),
            seg_start_genomic=genie.site2_pos
            if variant_type != InternalTandemDuplication
            else None,
            seg_end_genomic=genie.site2_pos
            if variant_type == InternalTandemDuplication
            else None,
            gene=fusion_partners.gene_3prime,
            coordinate_type=coordinate_type,
            starting_assembly=rb,
        )
        tr_3prime = tr_3prime[0]

        ce = self._get_causative_event(
            genie.site1_chrom,
            genie.site2_chrom,
            genie.annot,
        )
        rf = bool(genie.reading_frame == "in frame")
        return self._format_fusion_itd(
            variant_type,
            fusion_partners.gene_5prime_element,
            fusion_partners.gene_3prime_element,
            tr_5prime
            if isinstance(fusion_partners.gene_5prime_element, GeneElement)
            else None,
            tr_3prime
            if isinstance(fusion_partners.gene_3prime_element, GeneElement)
            else None,
            ce,
            rf,
        )

    ######### Knowledgebase -> FUSOR CategoricalFusion object #############


class CIVICTranslator(Translator):
    """Initialize CIVICTranslator"""

    class Direction(Enum):
        """Define CIViC-specific enum for transcript direction"""

        POSITIVE = "POSITIVE"
        NEGATIVE = "NEGATIVE"

    def _get_breakpoint(
        self, coordinate_data: ExonCoordinate, is_5prime: bool = True
    ) -> int:
        """Extract correct breakpoint for downstream processing

        :param coordinate_data: An ExonCoordinate object
        :param is_5prime: A boolean indicating if 5'partner is being processed
        :return: The modified genomic breakpoint, taking strand, offset, and
            offset direction into account
        """
        if is_5prime:
            coord_to_use = (
                coordinate_data.stop
                if coordinate_data.strand == self.Direction.POSITIVE.value
                else coordinate_data.start
            )
        else:
            coord_to_use = (
                coordinate_data.start
                if coordinate_data.strand == self.Direction.POSITIVE.value
                else coordinate_data.stop
            )
        if coordinate_data.exon_offset_direction == self.Direction.POSITIVE.value:
            return coord_to_use + coordinate_data.exon_offset
        if coordinate_data.exon_offset_direction == self.Direction.NEGATIVE.value:
            return coord_to_use - coordinate_data.exon_offset
        return coord_to_use  # Return current position if exon_offset is 0

    def _valid_exon_coords(self, coord: ExonCoordinate | None) -> bool:
        """Validate exon coordinates

        :param coord: A ExonCoordinate object or None
        :return ``True`` If a start or stop coordinate is associated with the 5'
            end exon or 3` start exon, or ``False``. We cannot peform accurate
            translation with only an Ensembl transcript accession and exon number
        """
        return not (
            isinstance(coord, ExonCoordinate)
            and coord.exon
            and not (coord.start and coord.stop)
        )

    async def translate(self, civic: CIVIC) -> CategoricalFusion | None:
        """Convert CIViC record to Categorical Fusion

        :param civic A CIVIC object
        :return A CategoricalFusion object, if construction is successful
        """
        if not (
            self._valid_exon_coords(civic.five_prime_end_exon_coords)
            and self._valid_exon_coords(civic.three_prime_start_exon_coords)
        ):
            return None
        fusion_partners = civic.vicc_compliant_name
        if fusion_partners.startswith("v::"):
            gene_5prime = "v"
            gene_3prime = self._process_vicc_nomenclature(
                fusion_partners.split("::")[1]
            )
        elif fusion_partners.endswith("::v"):
            gene_5prime = self._process_vicc_nomenclature(
                fusion_partners.split("::")[0]
            )
            gene_3prime = "v"
        else:
            gene_5prime = self._process_vicc_nomenclature(
                fusion_partners.split("::")[0]
            )
            gene_3prime = self._process_vicc_nomenclature(
                fusion_partners.split("::")[1]
            )

        fusion_partners = self._process_gene_symbols(
            gene_5prime, gene_3prime, KnowledgebaseList.CIVIC
        )
        if not self._are_fusion_partners_different(
            fusion_partners.gene_5prime, fusion_partners.gene_3prime
        ):
            return None  # CIViC does not currently support ITDs

        tr_5prime = None
        if (
            isinstance(civic.five_prime_end_exon_coords, ExonCoordinate)
            and civic.five_prime_end_exon_coords.chromosome
        ):  # Process for cases where exon data is available for 5' transcript
            rb: Assembly = (
                Assembly.GRCH37
                if civic.five_prime_end_exon_coords.reference_build == "GRCH37"
                else Assembly.GRCH38
            )
            tr_5prime = await self.fusor.transcript_segment_element(
                tx_to_genomic_coords=False,
                genomic_ac=self._get_genomic_ac(
                    civic.five_prime_end_exon_coords.chromosome, rb
                ),
                seg_end_genomic=self._get_breakpoint(
                    civic.five_prime_end_exon_coords, True
                ),
                gene=fusion_partners.gene_5prime,
                coordinate_type=CoordinateType.RESIDUE,
                starting_assembly=rb,
            )
            tr_5prime = tr_5prime[0]

        tr_3prime = None
        if (
            isinstance(civic.three_prime_start_exon_coords, ExonCoordinate)
            and civic.three_prime_start_exon_coords.chromosome
        ):  # Process for case where exon data is available for 3' transcript
            rb: Assembly = (
                Assembly.GRCH37
                if civic.three_prime_start_exon_coords.reference_build == "GRCH37"
                else Assembly.GRCH38
            )
            tr_3prime = await self.fusor.transcript_segment_element(
                tx_to_genomic_coords=False,
                genomic_ac=self._get_genomic_ac(
                    civic.three_prime_start_exon_coords.chromosome, rb
                ),
                seg_start_genomic=self._get_breakpoint(
                    civic.three_prime_start_exon_coords, False
                ),
                gene=fusion_partners.gene_3prime,
                coordinate_type=CoordinateType.RESIDUE,
                starting_assembly=rb,
            )
            tr_3prime = tr_3prime[0]

        return self._format_fusion_itd(
            CategoricalFusion,
            fusion_partners.gene_5prime_element,
            fusion_partners.gene_3prime_element,
            tr_5prime if isinstance(tr_5prime, TranscriptSegmentElement) else None,
            tr_3prime if isinstance(tr_3prime, TranscriptSegmentElement) else None,
            molecular_profiles=civic.molecular_profiles,
        )


class MOATranslator(Translator):
    """Initialize MOATranslator"""

    def translate(self, moa_assertion: dict) -> CategoricalFusion | None:
        """Convert a MOA assertion to a CategoricalFusion object

        :param moa_assertion: A dictionary representing a MOA assertion. To note, MOA fusions
            do not report genomic breakpoints. Currently, we only support fusions
            where both partners are listed, as we cannot definitively determine for
            cases where one gene symbol is provided if it describes the 5' or 3'
            partner.
        :return: A CategoricalFusion object or None if both gene partners are not
            provided.
        """
        bm = None
        for biomarker in moa_assertion["proposition"]["biomarkers"]:
            if (
                "::" in biomarker["name"]
            ):  # Extract CategoricalVariant describing fusion
                bm = biomarker["name"]
                break
        moa_partners = bm.split("::")
        gene_5prime = moa_partners[0]
        gene_3prime = moa_partners[1]
        fusion_partners = self._process_gene_symbols(
            gene_5prime, gene_3prime, KnowledgebaseList.MOA
        )
        return self._format_fusion(
            CategoricalFusion,
            fusion_partners.gene_5prime_element,
            fusion_partners.gene_3prime_element,
            moa_assertion=moa_assertion,
        )<|MERGE_RESOLUTION|>--- conflicted
+++ resolved
@@ -86,14 +86,9 @@
         linker_sequence: LinkerElement | None = None,
         reads: ReadData | None = None,
         molecular_profiles: list[MolecularProfile] | None = None,
-<<<<<<< HEAD
+        moa_assertion: dict | None = None,
     ) -> AssayedFusion | CategoricalFusion | InternalTandemDuplication:
         """Format classes to create Fusion and Internal Tandem Duplication (ITD) objects
-=======
-        moa_assertion: dict | None = None,
-    ) -> AssayedFusion | CategoricalFusion:
-        """Format classes to create AssayedFusion objects
->>>>>>> 4b068adf
 
         :param fusion_type: If the fusion is an AssayedFusion, CategoricalFusion, or
             InternalTandemDuplication
@@ -1206,7 +1201,7 @@
         fusion_partners = self._process_gene_symbols(
             gene_5prime, gene_3prime, KnowledgebaseList.MOA
         )
-        return self._format_fusion(
+        return self._format_fusion_itd(
             CategoricalFusion,
             fusion_partners.gene_5prime_element,
             fusion_partners.gene_3prime_element,
