--- conflicted
+++ resolved
@@ -279,13 +279,8 @@
     ##### Fusion Caller -> FUSOR AssayedFusion object ###################
 
 
-<<<<<<< HEAD
-class JaffaTranslator(Translator):
-    """Initialize JaffaTranslator class"""
-=======
 class JAFFATranslator(Translator):
     """Initialize JAFFATranslator class"""
->>>>>>> fe437733
 
     async def translate(
         self,
@@ -359,13 +354,8 @@
         )
 
 
-<<<<<<< HEAD
-class StarFusionTranslator(Translator):
-    """Initialize StarFusionTranslator class"""
-=======
 class STARFusionTranslator(Translator):
     """Initialize STARFusionTranslator class"""
->>>>>>> fe437733
 
     async def translate(
         self,
@@ -961,7 +951,6 @@
 
     ######### Knowledgebase -> FUSOR CategoricalFusion object #############
 
-<<<<<<< HEAD
 
 class CIVICTranslator(Translator):
     """Initialize CIVICTranslator"""
@@ -1009,13 +998,6 @@
         )
 
     async def translate(self, civic: CIVIC) -> CategoricalFusion | None:
-=======
-
-class CIVICTranslator(Translator):
-    """Initialize CIVICTranslator"""
-
-    async def translate(self, civic: CIVIC) -> CategoricalFusion:
->>>>>>> fe437733
         """Convert CIViC record to Categorical Fusion
 
         :param civic A CIVIC object
