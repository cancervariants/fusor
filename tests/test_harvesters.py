--- conflicted
+++ resolved
@@ -143,10 +143,6 @@
 
 def test_get_moa_records(fusor_instance, fixture_data_dir):
     """Test that MOAHarvester works correctly"""
-<<<<<<< HEAD
-    harvester = MOAHarvester(fusor_instance, cache_dir=fixture_data_dir)
-=======
     harvester = MOAHarvester(fusor_instance, cache_dir=fixture_data_dir, use_local=True)
->>>>>>> c801b940
     fusions_list = harvester.load_records()
     assert len(fusions_list) == 97