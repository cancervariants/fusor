--- conflicted
+++ resolved
@@ -36,14 +36,9 @@
     FusionCatcherTranslator,
     FusionMapTranslator,
     GenieTranslator,
-<<<<<<< HEAD
-    JaffaTranslator,
+    JAFFATranslator,
     MOATranslator,
-    StarFusionTranslator,
-=======
-    JAFFATranslator,
     STARFusionTranslator,
->>>>>>> fe437733
 )
 
 
@@ -318,11 +313,7 @@
     fusion_data_example, fusion_data_example_nonexonic, fusor_instance
 ):
     """Test JAFFA translator"""
-<<<<<<< HEAD
-    translator = JaffaTranslator(fusor=fusor_instance)
-=======
     translator = JAFFATranslator(fusor=fusor_instance)
->>>>>>> fe437733
     # Test exonic breakpoint
     jaffa = JAFFA(
         fusion_genes="TPM3:PDGFRB",
@@ -392,11 +383,7 @@
     fusion_data_example, fusion_data_example_nonexonic, fusor_instance
 ):
     """Test STAR-Fusion translator"""
-<<<<<<< HEAD
-    translator = StarFusionTranslator(fusor=fusor_instance)
-=======
     translator = STARFusionTranslator(fusor=fusor_instance)
->>>>>>> fe437733
     # Test exonic breakpoints
     star_fusion = STARFusion(
         left_gene="TPM3^ENSG00000143549.19",
