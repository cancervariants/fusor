"""Module for testing the fusion model."""

import pytest
from cool_seq_tool.schemas import Strand
from pydantic import ValidationError

from fusor.models import (
    AbstractFusion,
    Assay,
    AssayedFusion,
    CategoricalFusion,
    CausativeEvent,
    EventType,
    FunctionalDomain,
    GeneElement,
    LinkerElement,
    MultiplePossibleGenesElement,
    RegulatoryElement,
    TemplatedSequenceElement,
    TranscriptSegmentElement,
    UnknownGeneElement,
)


@pytest.fixture(scope="module")
def gene_examples():
    """Provide possible gene input."""
    return [
        {"id": "hgnc:9339", "label": "G1"},
        {"id": "hgnc:76", "label": "ABL"},
        {"id": "hgnc:1014", "label": "BCR1"},
        {"id": "hgnc:8031", "label": "NTRK1"},
        {
            "id": "hgnc:1837",
            "label": "ALK",
        },
        {"id": "hgnc:16262", "label": "YAP1"},
        # alternate structure
        {
            "id": "hgnc:1097",
            "type": "Gene",
            "label": "BRAF",
        },
    ]


@pytest.fixture(scope="module")
def sequence_locations():
    """Provide possible sequence_location input."""
    return [
        {
            "id": "ga4gh:SL.-xC3omZDIKZEuotbbHWQMTC8sS3nOxTb",
            "type": "SequenceLocation",
            "sequenceReference": {
                "id": "refseq:NC_000001.11",
                "refgetAccession": "SQ.Ya6Rs7DHhDeg7YaOSg1EoNi3U_nQ9SvO",
                "type": "SequenceReference",
            },
            "start": 15455,
            "end": 15456,
        },
        {
            "id": "ga4gh:SL.-xC3omZDIKZEuotbbHWQMTC8sS3nOxTb",
            "type": "SequenceLocation",
            "sequenceReference": {
                "id": "refseq:NC_000001.11",
                "refgetAccession": "SQ.Ya6Rs7DHhDeg7YaOSg1EoNi3U_nQ9SvO",
                "type": "SequenceReference",
            },
            "start": 15565,
            "end": 15566,
        },
        # TODO: the following 3 examples were made when intervals supported strings and need updated data chr12:p12.1-p12.2. I put in placeholders for now
        {
            "id": "ga4gh:SL.PPQ-aYd6dsSj7ulUEeqK8xZJP-yPrfdP",
            "type": "SequenceLocation",
            "sequenceReference": {
                "id": "refseq:NC_000012.12",
                "refgetAccession": "SQ.6wlJpONE3oNb4D69ULmEXhqyDZ4vwNfl",
                "type": "SequenceReference",
            },
            "start": 1,
            "end": 2,
        },
        {
            "id": "ga4gh:SL.OBeSv2B0pURlocL7viFiRwajew_GYGqN",
            "type": "SequenceLocation",
            "sequenceReference": {
                "id": "refseq:NC_000012.12",
                "refgetAccession": "SQ.6wlJpONE3oNb4D69ULmEXhqyDZ4vwNfl",
                "type": "SequenceReference",
            },
            "start": 2,
            "end": 3,
        },
        {
            "id": "ga4gh:SL.OBeSv2B0pURlocL7viFiRwajew_GYGqN",
            "type": "SequenceLocation",
            "sequenceReference": {
                "id": "refseq:NC_000012.12",
                "refgetAccession": "SQ.6wlJpONE3oNb4D69ULmEXhqyDZ4vwNfl",
                "type": "SequenceReference",
            },
            "start": 1,
            "end": 3,
        },
        {
            "id": "ga4gh:SL.-xC3omZDIKZEuotbbHWQMTC8sS3nOxTb",
            "type": "SequenceLocation",
            "sequenceReference": {
                "id": "refseq:NC_000001.11",
                "refgetAccession": "SQ.Ya6Rs7DHhDeg7YaOSg1EoNi3U_nQ9SvO",
                "type": "SequenceReference",
            },
            "start": 15455,
            "end": 15566,
        },
        {
            "id": "ga4gh:SL.VJLxl42yYoa-0ZMa8dfakhZfcP0nWgpl",
            "type": "SequenceLocation",
            "sequenceReference": {
                "id": "refseq:NP_001123617.1",
                "refgetAccession": "SQ.sv5egNzqN5koJQH6w0M4tIK9tEDEfJl7",
                "type": "SequenceReference",
            },
            "start": 171,
            "end": 204,
        },
        {
            "id": "ga4gh:SL.fZQW-qJwKlrVdae-idN_XXee5VTfEOgA",
            "type": "SequenceLocation",
            "sequenceReference": {
                "id": "refseq:NP_002520.2",
                "refgetAccession": "SQ.vJvm06Wl5J7DXHynR9ksW7IK3_3jlFK6",
                "type": "SequenceReference",
            },
            "start": 510,
            "end": 781,
        },
    ]


@pytest.fixture(scope="module")
def functional_domains(gene_examples, sequence_locations):
    """Provide possible functional_domains input."""
    return [
        {
            "type": "FunctionalDomain",
            "status": "preserved",
            "label": "WW domain",
            "id": "interpro:IPR001202",
            "associatedGene": gene_examples[5],
            "sequenceLocation": sequence_locations[6],
        },
        {
            "status": "lost",
            "label": "Tyrosine-protein kinase, catalytic domain",
            "id": "interpro:IPR020635",
            "associatedGene": gene_examples[3],
            "sequenceLocation": sequence_locations[7],
        },
    ]


@pytest.fixture(scope="module")
def transcript_segments(sequence_locations, gene_examples):
    """Provide possible transcript_segment input."""
    return [
        {
            "transcript": "refseq:NM_152263.3",
            "exonStart": 1,
            "exonStartOffset": -9,
            "exonEnd": 8,
            "exonEndOffset": 7,
            "gene": gene_examples[0],
            "elementGenomicStart": sequence_locations[2],
            "elementGenomicEnd": sequence_locations[3],
        },
        {
            "type": "TranscriptSegmentElement",
            "transcript": "refseq:NM_034348.3",
            "exonStart": 1,
            "exonEnd": 8,
            "gene": gene_examples[3],
            "elementGenomicStart": sequence_locations[0],
            "elementGenomicEnd": sequence_locations[1],
        },
        {
            "type": "TranscriptSegmentElement",
            "transcript": "refseq:NM_938439.4",
            "exonStart": 7,
            "exonEnd": 14,
            "exonEndOffset": -5,
            "gene": gene_examples[4],
            "elementGenomicStart": sequence_locations[0],
            "elementGenomicEnd": sequence_locations[1],
        },
        {
            "type": "TranscriptSegmentElement",
            "transcript": "refseq:NM_938439.4",
            "exonStart": 7,
            "gene": gene_examples[4],
            "elementGenomicStart": sequence_locations[0],
        },
    ]


@pytest.fixture(scope="module")
def gene_elements(gene_examples):
    """Provide possible gene element input data."""
    return [
        {
            "type": "GeneElement",
            "gene": gene_examples[1],
        },
        {"type": "GeneElement", "gene": gene_examples[0]},
        {"type"},
    ]


@pytest.fixture(scope="module")
def templated_sequence_elements(sequence_locations):
    """Provide possible templated sequence element input data."""
    return [
        {
            "type": "TemplatedSequenceElement",
<<<<<<< HEAD
            "strand": "+",
            "region": sequence_locations[5],
        },
        {
            "type": "TemplatedSequenceElement",
            "strand": "-",
            "region": sequence_locations[4],
=======
            "strand": 1,
            "region": location_descriptors[5],
        },
        {
            "type": "TemplatedSequenceElement",
            "strand": -1,
            "region": location_descriptors[4],
>>>>>>> d2eee81c
        },
    ]


@pytest.fixture(scope="module")
def literal_sequence_expressions():
    """Provide possible LiteralSequenceExpression input data"""
    return [
        {
            "id": "sequence:ACGT",
            "type": "LiteralSequenceExpression",
            "sequence": "ACGT",
            "residueType": "SO:0000348",
        },
        {
            "id": "sequence:T",
            "type": "LiteralSequenceExpression",
            "sequence": "T",
            "residueType": "SO:0000348",
        },
        {
            "id": "sequence:actgu",
            "type": "LiteralSequenceExpression",
            "sequence": "ACTGU",
            "residueType": "SO:0000348",
        },
    ]


@pytest.fixture(scope="module")
def linkers(literal_sequence_expressions):
    """Provide possible linker element input data."""
    return [
        {
            "type": "LinkerSequenceElement",
            "linkerSequence": literal_sequence_expressions[0],
        },
        {
            "type": "LinkerSequenceElement",
            "linkerSequence": literal_sequence_expressions[1],
        },
        {
            "type": "LinkerSequenceElement",
            "linkerSequence": literal_sequence_expressions[2],
        },
    ]


@pytest.fixture(scope="module")
def unknown_element():
    """Provide UnknownGene element."""
    return {"type": "UnknownGeneElement"}


@pytest.fixture(scope="module")
def regulatory_elements(gene_examples):
    """Provide possible regulatory_element input data."""
    return [{"regulatoryClass": "promoter", "associatedGene": gene_examples[0]}]


def check_validation_error(exc_info, expected_msg: str, index: int = 0):
    """Check ValidationError instance for expected message.

    :param ExceptionInfo exc_info: ValidationError instance raised and captured
    by pytest.
    :param str expected_msg: message expected to be provided by error
    :param int index: optional index (if multiple errors are raised)
    :return: None, but may raise AssertionError if incorrect behavior found.
    """
    assert exc_info.value.errors()[index]["msg"] == expected_msg


def test_functional_domain(functional_domains, gene_examples):
    """Test FunctionalDomain object initializes correctly"""
    test_domain = FunctionalDomain(**functional_domains[0])
    assert test_domain.type == "FunctionalDomain"
    assert test_domain.status == "preserved"
    assert test_domain.label == "WW domain"
    assert test_domain.id == "interpro:IPR001202"
    assert test_domain.associatedGene.id == "hgnc:16262"
    assert test_domain.associatedGene.label == "YAP1"
    test_loc = test_domain.sequenceLocation
    assert "ga4gh:SL" in test_loc.id
    assert test_loc.type == "SequenceLocation"
    assert test_loc.start == 171
    assert test_loc.end == 204
    test_ref = test_loc.sequenceReference
    assert test_ref.id == "refseq:NP_001123617.1"
    assert "SQ." in test_ref.refgetAccession
    assert test_ref.type == "SequenceReference"

    test_domain = FunctionalDomain(**functional_domains[1])
    assert test_domain.type == "FunctionalDomain"
    assert test_domain.status == "lost"
    assert test_domain.label == "Tyrosine-protein kinase, catalytic domain"
    assert test_domain.id == "interpro:IPR020635"
    assert test_domain.associatedGene.id == "hgnc:8031"
    assert test_domain.associatedGene.label == "NTRK1"
    test_loc = test_domain.sequenceLocation
    assert "ga4gh:SL" in test_loc.id
    assert test_loc.type == "SequenceLocation"
    assert test_loc.start == 510
    assert test_loc.end == 781
    test_ref = test_loc.sequenceReference
    assert test_ref.id == "refseq:NP_002520.2"
    assert "SQ." in test_ref.refgetAccession
    assert test_ref.type == "SequenceReference"

    # test status string
    with pytest.raises(ValidationError) as exc_info:
        FunctionalDomain(
            status="gained",
            name="tyrosine kinase catalytic domain",
            id="interpro:IPR020635",
            associatedGene=gene_examples[0],
        )
    msg = "Input should be 'lost' or 'preserved'"
    check_validation_error(exc_info, msg)

    # test domain ID CURIE requirement
    with pytest.raises(ValidationError) as exc_info:
        FunctionalDomain(
            status="lost",
            label="tyrosine kinase catalytic domain",
            id="interpro_IPR020635",
            associatedGene=gene_examples[0],
        )
    msg = "String should match pattern '^\\w[^:]*:.+$'"
    check_validation_error(exc_info, msg)


def test_transcript_segment_element(transcript_segments):
    """Test TranscriptSegmentElement object initializes correctly"""
    test_element = TranscriptSegmentElement(**transcript_segments[0])
    assert test_element.transcript == "refseq:NM_152263.3"
    assert test_element.exonStart == 1
    assert test_element.exonStartOffset == -9
    assert test_element.exonEnd == 8
    assert test_element.exonEndOffset == 7
    assert test_element.gene.id == "hgnc:9339"
    assert test_element.gene.label == "G1"
    test_region_start = test_element.elementGenomicStart
    assert test_region_start.type == "SequenceLocation"
    test_region_end = test_element.elementGenomicEnd
    assert test_region_end.type == "SequenceLocation"

    test_element = TranscriptSegmentElement(**transcript_segments[3])
    assert test_element.transcript == "refseq:NM_938439.4"
    assert test_element.exonStart == 7
    assert test_element.exonStartOffset == 0
    assert test_element.exonEnd is None
    assert test_element.exonEndOffset is None

    # check CURIE requirement
    with pytest.raises(ValidationError) as exc_info:
        TranscriptSegmentElement(
            transcript="NM_152263.3",
            exonStart="1",
            exonStartOffset="-9",
            exonEnd="8",
            exonEndOffset="7",
            gene={
                "id": "hgnc:1",
                "label": "G1",
            },
            # TODO: get updated values for this from Jeremy
            elementGenomicStart={
                "location": {
                    "species_id": "taxonomy:9606",
                    "chr": "12",
                    "interval": {"start": "p12.1", "end": "p12.1"},
                }
            },
            elementGenomicEnd={
                "location": {
                    "species_id": "taxonomy:9606",
                    "chr": "12",
                    "interval": {"start": "p12.2", "end": "p12.2"},
                }
            },
        )
    msg = "String should match pattern '^\\w[^:]*:.+$'"
    check_validation_error(exc_info, msg)

    # test enum validation
    with pytest.raises(ValidationError) as exc_info:
        assert TranscriptSegmentElement(
            type="TemplatedSequenceElement",
            transcript="NM_152263.3",
            exonStart="1",
            exonStartOffset="-9",
            exonEnd="8",
            exonEndOffset="7",
            gene={
                "id": "test:1",
                "label": "G1",
            },
            elementGenomicStart={
                "location": {
                    "species_id": "taxonomy:9606",
                    "chr": "12",
                    "interval": {"start": "p12.1", "end": "p12.2"},
                }
            },
            elementGenomicEnd={
                "location": {
                    "species_id": "taxonomy:9606",
                    "chr": "12",
                    "interval": {"start": "p12.2", "end": "p12.2"},
                }
            },
        )
    msg = "Input should be <FUSORTypes.TRANSCRIPT_SEGMENT_ELEMENT: 'TranscriptSegmentElement'>"
    check_validation_error(exc_info, msg)

    # test element required
    with pytest.raises(ValidationError) as exc_info:
        assert TranscriptSegmentElement(
            element_type="templated_sequence",
            transcript="NM_152263.3",
            exonStart="1",
            exonStartOffset="-9",
            gene={
                "id": "test:1",
                "label": "G1",
            },
        )
    msg = "Value error, Must give `elementGenomicStart` if `exonStart` is given"
    check_validation_error(exc_info, msg)

    # Neither exonStart or exonEnd given
    with pytest.raises(ValidationError) as exc_info:
        assert TranscriptSegmentElement(
            type="TranscriptSegmentElement",
            transcript="NM_152263.3",
            exonStartOffset="-9",
            exonEndOffset="7",
            gene={
                "id": "test:1",
                "label": "G1",
            },
            elementGenomicStart={
                "location": {
                    "species_id": "taxonomy:9606",
                    "chr": "12",
                    "interval": {"start": "p12.1", "end": "p12.2"},
                }
            },
            elementGenomicEnd={
                "location": {
                    "species_id": "taxonomy:9606",
                    "chr": "12",
                    "interval": {"start": "p12.2", "end": "p12.2"},
                }
            },
        )
    msg = "Value error, Must give values for either `exonStart`, `exonEnd`, or both"
    check_validation_error(exc_info, msg)


def test_linker_element(linkers):
    """Test Linker object initializes correctly"""

    def check_linker(actual, expected_id, expected_sequence):
        assert actual.type == "LinkerSequenceElement"
        assert actual.linkerSequence.id == expected_id
        assert actual.linkerSequence.sequence.root == expected_sequence
        assert actual.linkerSequence.type == "LiteralSequenceExpression"

    for args in (
        (LinkerElement(**linkers[0]), "sequence:ACGT", "ACGT"),
        (LinkerElement(**linkers[1]), "sequence:T", "T"),
        (LinkerElement(**linkers[2]), "sequence:actgu", "ACTGU"),
    ):
        check_linker(*args)

    # check base validation
    with pytest.raises(ValidationError) as exc_info:
        LinkerElement(linkerSequence={"id": "sequence:ACT1", "sequence": "ACT1"})
    msg = "String should match pattern '^[A-Z*\\-]*$'"
    check_validation_error(exc_info, msg)

    # check valid literal sequence expression
    with pytest.raises(ValidationError) as exc_info:
        LinkerElement(linkerSequence={"id": "sequence:actgu", "sequence": "actgu"})
    msg = "String should match pattern '^[A-Z*\\-]*$'"
    check_validation_error(exc_info, msg)

    # test enum validation
    with pytest.raises(ValidationError) as exc_info:
        assert LinkerElement(
            type="TemplatedSequenceElement",
            linkerSequence={"id": "sequence:ATG", "sequence": "ATG"},
        )
    msg = (
        "Input should be <FUSORTypes.LINKER_SEQUENCE_ELEMENT: 'LinkerSequenceElement'>"
    )
    check_validation_error(exc_info, msg)

    # test no extras
    with pytest.raises(ValidationError) as exc_info:
        assert LinkerElement(
            type="LinkerSequenceElement",
            linkerSequence={"id": "sequence:G", "sequence": "G"},
            bonus_value="bonus",
        )
    msg = "Extra inputs are not permitted"
    check_validation_error(exc_info, msg)


def test_genomic_region_element(templated_sequence_elements, sequence_locations):
    """Test that TemplatedSequenceElement initializes correctly."""

    def assert_genomic_region_test_element(test):
        """Assert that test templated_sequence_elements[0] data matches
        expected values.
        """
        assert test.type == "TemplatedSequenceElement"
<<<<<<< HEAD
        assert test.strand.value == "+"
        assert "ga4gh:SL" in test.region.id
        assert test.region.type == "SequenceLocation"
        test_ref = test.region.sequenceReference
        assert "refseq:" in test_ref.id
        assert "SQ." in test_ref.refgetAccession
=======
        assert test.strand == Strand.POSITIVE
        assert test.region.id == "chr12:p12.1-p12.2"
        assert test.region.type == "LocationDescriptor"
        assert test.region.location.species_id == "taxonomy:9606"
        assert test.region.location.chr == "12"
        assert test.region.location.interval.start == "p12.1"
        assert test.region.location.interval.end == "p12.2"
        assert test.region.label == "chr12:p12.1-p12.2"
>>>>>>> d2eee81c

    test_element = TemplatedSequenceElement(**templated_sequence_elements[0])
    assert_genomic_region_test_element(test_element)

    with pytest.raises(ValidationError) as exc_info:
        TemplatedSequenceElement(
            region={"interval": {"start": 39408, "stop": 39414}},
            sequence_id="ga4gh:SQ.6wlJpONE3oNb4D69ULmEXhqyDZ4vwNfl",
        )
    msg = "Field required"
    check_validation_error(exc_info, msg)

    # test enum validation
    with pytest.raises(ValidationError) as exc_info:
        assert TemplatedSequenceElement(
<<<<<<< HEAD
            type="GeneElement", region=sequence_locations[0], strand="+"
=======
            type="GeneElement", region=location_descriptors[0], strand=Strand.POSITIVE
>>>>>>> d2eee81c
        )
    msg = "Input should be <FUSORTypes.TEMPLATED_SEQUENCE_ELEMENT: 'TemplatedSequenceElement'>"
    check_validation_error(exc_info, msg)


def test_gene_element(gene_examples):
    """Test that Gene Element initializes correctly."""
    test_element = GeneElement(gene=gene_examples[0])
    assert test_element.type == "GeneElement"
    assert test_element.gene.id == "hgnc:9339"
    assert test_element.gene.label == "G1"

    # test enum validation
    with pytest.raises(ValidationError) as exc_info:
        assert GeneElement(type="UnknownGeneElement", gene=gene_examples[0])
    msg = "Input should be <FUSORTypes.GENE_ELEMENT: 'GeneElement'>"
    check_validation_error(exc_info, msg)


def test_unknown_gene_element():
    """Test that unknown_gene element initializes correctly."""
    test_element = UnknownGeneElement()
    assert test_element.type == "UnknownGeneElement"

    # test enum validation
    with pytest.raises(ValidationError) as exc_info:
        assert UnknownGeneElement(type="gene")
    msg = "Input should be <FUSORTypes.UNKNOWN_GENE_ELEMENT: 'UnknownGeneElement'>"
    check_validation_error(exc_info, msg)


def test_mult_gene_element():
    """Test that mult_gene_element initializes correctly."""
    test_element = MultiplePossibleGenesElement()
    assert test_element.type == "MultiplePossibleGenesElement"

    # test enum validation
    with pytest.raises(ValidationError) as exc_info:
        assert MultiplePossibleGenesElement(type="unknown_gene")
    msg = "Input should be <FUSORTypes.MULTIPLE_POSSIBLE_GENES_ELEMENT: 'MultiplePossibleGenesElement'>"
    check_validation_error(exc_info, msg)


def test_event():
    """Test Event object initializes correctly"""
    rearrangement = EventType.REARRANGEMENT
    test_event = CausativeEvent(eventType=rearrangement, eventDescription=None)
    assert test_event.eventType == rearrangement

    with pytest.raises(ValueError):  # noqa: PT011
        CausativeEvent(eventType="combination")


def test_regulatory_element(regulatory_elements, gene_examples):
    """Test RegulatoryElement object initializes correctly"""
    test_reg_elmt = RegulatoryElement(**regulatory_elements[0])
    assert test_reg_elmt.regulatoryClass.value == "promoter"
    assert test_reg_elmt.associatedGene.id == "hgnc:9339"
    assert test_reg_elmt.associatedGene.label == "G1"

    # check type constraint
    with pytest.raises(ValidationError) as exc_info:
        RegulatoryElement(
            regulatoryClass="notpromoter", associatedGene=gene_examples[0]
        )
    assert exc_info.value.errors()[0]["msg"].startswith("Input should be")

    # require minimum input
    with pytest.raises(ValidationError) as exc_info:
        RegulatoryElement(regulatoryClass="enhancer")
    assert (
        exc_info.value.errors()[0]["msg"]
        == "Value error, Must set 1 of {`featureId`, `associatedGene`} and/or `featureLocation`"
    )


def test_fusion(
    functional_domains,
    transcript_segments,
    templated_sequence_elements,
    linkers,
    gene_elements,
    regulatory_elements,
    unknown_element,
):
    """Test that Fusion object initializes correctly"""
    # test valid object
    fusion = CategoricalFusion(
        readingFramePreserved=True,
        criticalFunctionalDomains=[functional_domains[0]],
        structure=[transcript_segments[1], transcript_segments[2]],
        regulatoryElement=regulatory_elements[0],
    )

    assert fusion.structure[0].transcript == "refseq:NM_034348.3"

    # check correct parsing of nested items
    fusion = CategoricalFusion(
        structure=[
            {
                "type": "GeneElement",
                "gene": {
                    "type": "Gene",
                    "id": "hgnc:8031",
                    "label": "NTRK1",
                },
            },
            {
                "type": "GeneElement",
                "gene": {
                    "type": "Gene",
                    "id": "hgnc:76",
                    "label": "ABL1",
                },
            },
        ],
        regulatory_element=None,
    )
    assert fusion.structure[0].type == "GeneElement"
    assert fusion.structure[0].gene.label == "NTRK1"
    assert fusion.structure[0].gene.id == "hgnc:8031"
    assert fusion.structure[1].type == "GeneElement"
    assert fusion.structure[1].gene.type == "Gene"

    # test that non-element properties are optional
    assert CategoricalFusion(structure=[transcript_segments[1], transcript_segments[2]])

    # test variety of element types
    assert AssayedFusion(
        type="AssayedFusion",
        structure=[
            unknown_element,
            gene_elements[0],
            transcript_segments[2],
            templated_sequence_elements[1],
            linkers[0],
        ],
        causativeEvent={
            "type": "CausativeEvent",
            "eventType": "rearrangement",
            "eventDescription": "chr2:g.pter_8,247,756::chr11:g.15,825,273_cen_qter (der11) and chr11:g.pter_15,825,272::chr2:g.8,247,757_cen_qter (der2)",
        },
        assay={
            "type": "Assay",
            "methodUri": "pmid:33576979",
            "assayId": "obi:OBI_0003094",
            "assayName": "fluorescence in-situ hybridization assay",
            "fusionDetection": "inferred",
        },
    )
    with pytest.raises(ValidationError) as exc_info:
        assert CategoricalFusion(
            type="CategoricalFusion",
            structure=[
                {
                    "type": "LinkerSequenceElement",
                    "linkerSequence": {
                        "id": "a:b",
                        "type": "LiteralSequenceExpression",
                        "sequence": "AC",
                    },
                },
                {
                    "type": "LinkerSequenceElement",
                    "linkerSequence": {
                        "id": "a:b",
                        "type": "LiteralSequenceExpression",
                        "sequence": "AC",
                    },
                },
            ],
        )
    msg = "Value error, First structural element cannot be LinkerSequence"
    check_validation_error(exc_info, msg)


def test_fusion_element_count(
    functional_domains,
    regulatory_elements,
    unknown_element,
    gene_elements,
    transcript_segments,
    gene_examples,
):
    """Test fusion element count requirements."""
    # elements are mandatory
    with pytest.raises(ValidationError) as exc_info:
        assert AssayedFusion(
            functionalDomains=[functional_domains[1]],
            causativeEvent="rearrangement",
            regulatoryElement=[regulatory_elements[0]],
        )
    element_ct_msg = (
        "Value error, Fusions must contain >= 2 structural elements, or >=1 structural element "
        "and a regulatory element"
    )
    check_validation_error(exc_info, element_ct_msg)

    # must have >= 2 elements + regulatory elements
    with pytest.raises(ValidationError) as exc_info:
        assert AssayedFusion(
            structure=[unknown_element],
            causativeEvent={
                "type": "CausativeEvent",
                "eventType": "rearrangement",
                "event_description": "chr2:g.pter_8,247,756::chr11:g.15,825,273_cen_qter (der11) and chr11:g.pter_15,825,272::chr2:g.8,247,757_cen_qter (der2)",
            },
            assay={
                "type": "Assay",
                "methodUri": "pmid:33576979",
                "assayId": "obi:OBI_0003094",
                "assayName": "fluorescence in-situ hybridization assay",
                "fusionDetection": "inferred",
            },
        )
    check_validation_error(exc_info, element_ct_msg)

    # unique gene requirements
    uq_gene_error_msg = "Value error, Fusions must form a chimeric transcript from two or more genes, or a novel interaction between a rearranged regulatory element with the expressed product of a partner gene."
    with pytest.raises(ValidationError) as exc_info:
        assert CategoricalFusion(structure=[gene_elements[0], gene_elements[0]])
    check_validation_error(exc_info, uq_gene_error_msg)

    with pytest.raises(ValidationError) as exc_info:
        assert CategoricalFusion(structure=[gene_elements[1], transcript_segments[0]])
    check_validation_error(exc_info, uq_gene_error_msg)

    with pytest.raises(ValidationError) as exc_info:
        assert CategoricalFusion(
            regulatoryElement=regulatory_elements[0],
            structure=[transcript_segments[0]],
        )
    check_validation_error(exc_info, uq_gene_error_msg)

    # use alternate gene structure
    with pytest.raises(ValidationError) as exc_info:
        assert AssayedFusion(
            type="AssayedFusion",
            structure=[
                {"type": "GeneElement", "gene": gene_examples[6]},
                {"type": "GeneElement", "gene": gene_examples[6]},
            ],
            causativeEvent={
                "type": "CausativeEvent",
                "eventType": "read-through",
            },
            assay={
                "type": "Assay",
                "methodUri": "pmid:33576979",
                "assayId": "obi:OBI_0003094",
                "assayName": "fluorescence in-situ hybridization assay",
                "fusionDetection": "inferred",
            },
        )
    with pytest.raises(ValidationError) as exc_info:
        assert AssayedFusion(
            type="AssayedFusion",
            structure=[
                {"type": "GeneElement", "gene": gene_examples[6]},
            ],
            regulatoryElement={
                "type": "RegulatoryElement",
                "regulatory_class": "enhancer",
                "feature_id": "EH111111111",
                "associatedGene": gene_examples[6],
            },
            causativeEvent={
                "type": "CausativeEvent",
                "eventType": "read-through",
            },
            assay={
                "type": "Assay",
                "methodUri": "pmid:33576979",
                "assayId": "obi:OBI_0003094",
                "assayName": "fluorescence in-situ hybridization assay",
                "fusionDetection": "inferred",
            },
        )


def test_fusion_abstraction_validator(transcript_segments, linkers):
    """Test that instantiation of abstract fusion fails."""
    # can't create base fusion
    with pytest.raises(ValidationError) as exc_info:
        assert AbstractFusion(structure=[transcript_segments[2], linkers[0]])
    check_validation_error(
        exc_info, "Value error, Cannot instantiate Fusion abstract class"
    )


def test_file_examples():
    """Test example JSON files."""
    # if this loads, then Pydantic validation was successful
    import fusor.examples as _  # noqa: F401


def test_model_examples():
    """Test example objects as provided in Pydantic config classes"""
    models = [
        FunctionalDomain,
        TranscriptSegmentElement,
        LinkerElement,
        TemplatedSequenceElement,
        GeneElement,
        UnknownGeneElement,
        MultiplePossibleGenesElement,
        RegulatoryElement,
        Assay,
        CausativeEvent,
        AssayedFusion,
        CategoricalFusion,
    ]
    for model in models:
        schema = model.model_config["json_schema_extra"]
        if "example" in schema:
            model(**schema["example"])<|MERGE_RESOLUTION|>--- conflicted
+++ resolved
@@ -224,23 +224,13 @@
     return [
         {
             "type": "TemplatedSequenceElement",
-<<<<<<< HEAD
-            "strand": "+",
+            "strand": 1,
             "region": sequence_locations[5],
-        },
-        {
-            "type": "TemplatedSequenceElement",
-            "strand": "-",
-            "region": sequence_locations[4],
-=======
-            "strand": 1,
-            "region": location_descriptors[5],
         },
         {
             "type": "TemplatedSequenceElement",
             "strand": -1,
-            "region": location_descriptors[4],
->>>>>>> d2eee81c
+            "region": sequence_locations[4],
         },
     ]
 
@@ -559,23 +549,12 @@
         expected values.
         """
         assert test.type == "TemplatedSequenceElement"
-<<<<<<< HEAD
-        assert test.strand.value == "+"
+        assert test.strand == Strand.POSITIVE
         assert "ga4gh:SL" in test.region.id
         assert test.region.type == "SequenceLocation"
         test_ref = test.region.sequenceReference
         assert "refseq:" in test_ref.id
         assert "SQ." in test_ref.refgetAccession
-=======
-        assert test.strand == Strand.POSITIVE
-        assert test.region.id == "chr12:p12.1-p12.2"
-        assert test.region.type == "LocationDescriptor"
-        assert test.region.location.species_id == "taxonomy:9606"
-        assert test.region.location.chr == "12"
-        assert test.region.location.interval.start == "p12.1"
-        assert test.region.location.interval.end == "p12.2"
-        assert test.region.label == "chr12:p12.1-p12.2"
->>>>>>> d2eee81c
 
     test_element = TemplatedSequenceElement(**templated_sequence_elements[0])
     assert_genomic_region_test_element(test_element)
@@ -591,11 +570,7 @@
     # test enum validation
     with pytest.raises(ValidationError) as exc_info:
         assert TemplatedSequenceElement(
-<<<<<<< HEAD
-            type="GeneElement", region=sequence_locations[0], strand="+"
-=======
-            type="GeneElement", region=location_descriptors[0], strand=Strand.POSITIVE
->>>>>>> d2eee81c
+            type="GeneElement", region=sequence_locations[0], strand=Strand.POSITIVE
         )
     msg = "Input should be <FUSORTypes.TEMPLATED_SEQUENCE_ELEMENT: 'TemplatedSequenceElement'>"
     check_validation_error(exc_info, msg)
