--- conflicted
+++ resolved
@@ -8,7 +8,6 @@
 
 from fusor.fusion_matching import FusionMatcher
 from fusor.fusor import FUSOR
-from fusor.models import FusionSet
 from fusor.translator import Translator
 
 FIXTURE_DATA_DIR = Path(__file__).parents[0].resolve() / "fixtures"
@@ -68,14 +67,10 @@
 @pytest.fixture(scope="session")
 def fusion_matching_instance():
     """Create test fixture for fusion matching object"""
-<<<<<<< HEAD
-    return FusionMatcher(cache_dir=CACHE_DATA_DIR, fusion_set=FusionSet())
-=======
     return FusionMatcher(
         cache_dir=CACHE_DATA_DIR,
         cache_files=["civic_translated_fusions.pkl"],
     )
->>>>>>> 3d308ae6
 
 
 @pytest.fixture(scope="session")
