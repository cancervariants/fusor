--- conflicted
+++ resolved
@@ -3,13 +3,9 @@
 import copy
 
 import pytest
-<<<<<<< HEAD
 from ga4gh.core.domain_models import Gene
 from ga4gh.vrs.models import SequenceLocation
-=======
 from cool_seq_tool.schemas import Strand
-from ga4gh.vrsatile.pydantic.vrsatile_models import GeneDescriptor, LocationDescriptor
->>>>>>> d2eee81c
 
 from fusor.exceptions import FUSORParametersException
 from fusor.models import (
@@ -635,12 +631,7 @@
         100,
         150,
         "NC_000001.11",
-<<<<<<< HEAD
-        "+",
-=======
         Strand.POSITIVE,
-        add_location_id=True,
->>>>>>> d2eee81c
         seq_id_target_namespace="ga4gh",
     )
     assert tsg.model_dump() == expected
