--- conflicted
+++ resolved
@@ -194,43 +194,27 @@
             "type": "Gene",
         },
         "transcript": "refseq:NM_152263.3",
-<<<<<<< HEAD
         "elementGenomicStart": {
-            "id": "ga4gh:SL.2K1vML0ofuYrYncrzzXUQOISRFJldZrO",
-=======
-        "elementGenomicEnd": {
-            "id": "ga4gh:SL.Lnne0bSsgjzmNkKsNnXg98FeJSrDJuLb",
-            "digest": "Lnne0bSsgjzmNkKsNnXg98FeJSrDJuLb",
->>>>>>> b6988b70
+            "id": "ga4gh:SL.Q8vkGp7_xR9vI0PQ7g1IvUUeQ4JlJG8l",
+            "digest": "Q8vkGp7_xR9vI0PQ7g1IvUUeQ4JlJG8l",
             "type": "SequenceLocation",
             "sequenceReference": {
                 "id": "refseq:NC_000001.11",
                 "refgetAccession": "SQ.Ya6Rs7DHhDeg7YaOSg1EoNi3U_nQ9SvO",
                 "type": "SequenceReference",
             },
-<<<<<<< HEAD
             "end": 154192135,
         },
         "elementGenomicEnd": {
-            "id": "ga4gh:SL.rtR6x2NnJEpROlxiT_DY9C-spf6ijYQi",
-=======
-            "start": 154170399,
-        },
-        "elementGenomicStart": {
-            "id": "ga4gh:SL.Q8vkGp7_xR9vI0PQ7g1IvUUeQ4JlJG8l",
-            "digest": "Q8vkGp7_xR9vI0PQ7g1IvUUeQ4JlJG8l",
->>>>>>> b6988b70
+            "id": "ga4gh:SL.Lnne0bSsgjzmNkKsNnXg98FeJSrDJuLb",
+            "digest": "Lnne0bSsgjzmNkKsNnXg98FeJSrDJuLb",
             "type": "SequenceLocation",
             "sequenceReference": {
                 "id": "refseq:NC_000001.11",
                 "refgetAccession": "SQ.Ya6Rs7DHhDeg7YaOSg1EoNi3U_nQ9SvO",
                 "type": "SequenceReference",
             },
-<<<<<<< HEAD
             "start": 154170399,
-=======
-            "end": 154192135,
->>>>>>> b6988b70
         },
     }
     return TranscriptSegmentElement(**params)
@@ -253,12 +237,8 @@
         "transcript": "refseq:NM_003390.4",
         "elementGenomicEnd": None,
         "elementGenomicStart": {
-<<<<<<< HEAD
-            "id": "ga4gh:SL.ge9FDGyBXkKhEMR6RUMFg3u13j85WmMd",
-=======
             "id": "ga4gh:SL.Dm_Rri77OtV3-FmEmGXBjWZ2PhEzdhFT",
             "digest": "Dm_Rri77OtV3-FmEmGXBjWZ2PhEzdhFT",
->>>>>>> b6988b70
             "type": "SequenceLocation",
             "sequenceReference": {
                 "id": "refseq:NC_000011.10",
@@ -445,7 +425,6 @@
 ):
     """Test that transcript_segment_element method works correctly"""
     # Transcript Input
-    # TODO: this test is now off by one after updating cool-seq-tool - need Jeremy's help in determining if the issue lies in fusor or CST
     tsg = await fusor_instance.transcript_segment_element(
         transcript="NM_152263.3", exon_start=1, exon_end=8, tx_to_genomic_coords=True
     )
@@ -479,23 +458,16 @@
 
     expected = copy.deepcopy(transcript_segment_element)
     expected.elementGenomicStart.sequenceReference.refgetAccession = (
-<<<<<<< HEAD
-        "ga4gh:SQ.Ya6Rs7DHhDeg7YaOSg1EoNi3U_nQ9SvO"
+        "SQ.Ya6Rs7DHhDeg7YaOSg1EoNi3U_nQ9SvO"
     )
     expected.elementGenomicEnd.sequenceReference.refgetAccession = (
         expected.elementGenomicStart.sequenceReference.refgetAccession
-=======
-        "SQ.Ya6Rs7DHhDeg7YaOSg1EoNi3U_nQ9SvO"
-    )
-    expected.elementGenomicEnd.sequenceReference.refgetAccession = (
-        expected.elementGenomicStart.sequenceReference.refgetAccession
     )
     expected.elementGenomicEnd.sequenceReference.id = (
         "ga4gh:SQ.Ya6Rs7DHhDeg7YaOSg1EoNi3U_nQ9SvO"
     )
     expected.elementGenomicStart.sequenceReference.id = (
         expected.elementGenomicEnd.sequenceReference.id
->>>>>>> b6988b70
     )
 
     # Transcript Input
@@ -523,17 +495,11 @@
     assert tsg[1] is None
     assert tsg[0].model_dump() == expected.model_dump()
 
-<<<<<<< HEAD
-    expected.exon_end_offset = -5
-    expected.elementGenomicEnd.location.interval.start.value = 154170404
-    expected.elementGenomicEnd.location.interval.end.value = 154170405
-=======
     expected.exonEndOffset = -5
     expected.elementGenomicEnd.start = 154170404
     expected.elementGenomicEnd.end = None
     expected.elementGenomicEnd.id = "ga4gh:SL.f2Ocn2oc7X6i9fxQrRdMonLXm-W6nyn6"
     expected.elementGenomicEnd.digest = "f2Ocn2oc7X6i9fxQrRdMonLXm-W6nyn6"
->>>>>>> b6988b70
 
     # Transcript Input
     tsg = await fusor_instance.transcript_segment_element(
@@ -591,13 +557,8 @@
     # MANE
     tsg = await fusor_instance.transcript_segment_element(
         tx_to_genomic_coords=False,
-<<<<<<< HEAD
-        chromosome="NC_000011.10",
-        start=9575887,
-=======
         genomic_ac="NC_000011.10",
         seg_start_genomic=9575887,
->>>>>>> b6988b70
         gene="WEE1",
     )
     assert tsg[0]
@@ -639,25 +600,14 @@
     )
     assert tsg.model_dump() == templated_sequence_element.model_dump()
 
-<<<<<<< HEAD
-    expected = copy.deepcopy(templated_sequence_element.model_dump())
-    expected["region"]["sequenceReference"]["refgetAccession"] = (
-        "SQ.Ya6Rs7DHhDeg7YaOSg1EoNi3U_nQ9SvO"
-    )
-=======
     # test properly defaults coordinate type to inter-residue
->>>>>>> b6988b70
     tsg = fusor_instance.templated_sequence_element(
         99,
         150,
         "NC_000001.11",
         Strand.POSITIVE,
     )
-<<<<<<< HEAD
-    assert tsg.model_dump() == expected
-=======
     assert tsg.model_dump() == templated_sequence_element.model_dump()
->>>>>>> b6988b70
 
     # test in-house/bespoke sequence ID
     # can't coerce namespace or translate to ga4gh ID
@@ -667,11 +617,7 @@
             300,
             "custom_ID__1",
             Strand.POSITIVE,
-<<<<<<< HEAD
-            residue_mode="inter-residue",
-=======
             coordinate_type="inter-residue",
->>>>>>> b6988b70
             seq_id_target_namespace="ga4gh",
         )
 
@@ -720,7 +666,6 @@
                 exp_sl = expected["sequenceLocation"]
                 assert act_sl["id"] == exp_sl["id"]
                 assert act_sl["type"] == exp_sl["type"]
-<<<<<<< HEAD
                 assert (
                     act_sl["sequenceReference"]["type"]
                     == exp_sl["sequenceReference"]["type"]
@@ -729,16 +674,6 @@
                     act_sl["sequenceReference"]["id"]
                     == exp_sl["sequenceReference"]["id"]
                 )
-=======
-                assert (
-                    act_sl["sequenceReference"]["type"]
-                    == exp_sl["sequenceReference"]["type"]
-                )
-                assert (
-                    act_sl["sequenceReference"]["id"]
-                    == exp_sl["sequenceReference"]["id"]
-                )
->>>>>>> b6988b70
                 assert exp_sl.get("start") == act_sl.get("start")
                 assert exp_sl.get("end") == act_sl.get("end")
             else:
