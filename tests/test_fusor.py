--- conflicted
+++ resolved
@@ -464,7 +464,6 @@
     assert msg in str(excinfo.value)
 
 
-<<<<<<< HEAD
 def test_itd(
     fusor_instance,
     transcript_segment_element,
@@ -484,10 +483,7 @@
     assert isinstance(itd, InternalTandemDuplication)
 
 
-@pytest.mark.asyncio()
-=======
 @pytest.mark.asyncio
->>>>>>> aaf8cb2e
 async def test_transcript_segment_element(
     fusor_instance, transcript_segment_element, mane_transcript_segment_element
 ):
