--- conflicted
+++ resolved
@@ -127,12 +127,7 @@
                         "refgetAccession": "SQ.Ya6Rs7DHhDeg7YaOSg1EoNi3U_nQ9SvO",
                         "type": "SequenceReference",
                     },
-<<<<<<< HEAD
                     "start": 156864353,
-=======
-                    "start": 156864428,
-                    "end": 156864429,
->>>>>>> b6988b70
                 },
             },
         ],
@@ -158,12 +153,7 @@
                 "refgetAccession": "SQ.Ya6Rs7DHhDeg7YaOSg1EoNi3U_nQ9SvO",
                 "type": "SequenceReference",
             },
-<<<<<<< HEAD
             "end": 154192135,
-=======
-            "start": 154192135,
-            "end": 154192136,
->>>>>>> b6988b70
         },
         elementGenomicEnd={
             "id": "ga4gh:SL.rtR6x2NnJEpROlxiT_DY9C-spf6ijYQi",
@@ -174,10 +164,6 @@
                 "type": "SequenceReference",
             },
             "start": 154170399,
-<<<<<<< HEAD
-=======
-            "end": 154170400,
->>>>>>> b6988b70
         },
     )
 
@@ -204,10 +190,6 @@
                 "type": "SequenceReference",
             },
             "start": 154170399,
-<<<<<<< HEAD
-=======
-            "end": 154170400,
->>>>>>> b6988b70
         },
     )
 
