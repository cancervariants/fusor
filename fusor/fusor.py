"""Module for modifying fusion objects."""
from typing import Optional, List
from biocommons.seqrepo import SeqRepo
from ga4gh.vrs import models
from ga4gh.core import ga4gh_identify
from ga4gh.vrsatile.pydantic.vrs_model import CURIE, VRSTypes
from fusor import SEQREPO_DATA_PATH
<<<<<<< HEAD
from fusor.models import Fusion, GenomicRegionComponent, AdditionalFields, \
    TranscriptSegmentComponent
from gene.query import QueryHandler
=======
from fusor.models import Fusion, TemplatedSequenceComponent,\
    AdditionalFields, TranscriptSegmentComponent
from fusor import logger
>>>>>>> 375a75e7


class FUSOR:
    """Class for modifying fusion objects."""

    def __init__(self,
                 seqrepo_data_path: str = SEQREPO_DATA_PATH,
                 dynamodb_url: str = '',
                 dynamodb_region: str = 'us-east-2') -> None:
        """Initialize FUSOR class.

        :param str seqrepo_data_path: Path to SeqRepo data directory
        :param str dynamodb_url: URL to gene-normalizer database source.
            Can also set environment variable `GENE_NORM_DB_URL`.
        :param str dynamodb_region: AWS default region for gene-normalizer.
        """
        self.seqrepo = SeqRepo(seqrepo_data_path)
        self.gene_normalizer = QueryHandler(
            db_url=dynamodb_url, db_region=dynamodb_region)

    def add_additional_fields(self, fusion: Fusion,
                              add_all: bool = True,
                              fields: Optional[List[AdditionalFields]] = None,
                              target_namespace: str = "ga4gh") -> Fusion:
        """Add additional fields to Fusion object.
        Possible fields are shown in `AdditionalFields`

        :param Fusion fusion: A valid Fusion object
        :param bool add_all: `True` if all additional fields  will be added
            in fusion object. `False` if only select fields will be provided.
            If set to `True`, will always take precedence over `fields`.
        :param list fields: Select fields that will be set. Must be a subset of
            `AdditionalFields`
        :param str target_namespace: The namespace of identifiers to return
            for `sequence_id`. Default is `ga4gh`
        """
        if add_all:
            self.add_sequence_id(fusion, target_namespace)
            self.add_location_id(fusion)
        else:
            for field in fields:
                if field == AdditionalFields.SEQUENCE_ID.value:
                    self.add_sequence_id(
                        fusion, target_namespace=target_namespace)
                elif field == AdditionalFields.LOCATION_ID.value:
                    self.add_location_id(fusion)
                else:
                    logger.warning(f"Invalid field: {field}")

        return fusion

    def add_location_id(self, fusion: Fusion) -> None:
        """Add `location_id` in fusion object.

        :param Fusion fusion: A valid Fusion object
        """
        for structural_component in fusion.structural_components:
            if isinstance(structural_component, TemplatedSequenceComponent):
                location = structural_component.region.location
                location_id = \
                    ga4gh_identify(models.Location(**location.dict()))
                structural_component.region.location_id = location_id
            elif isinstance(structural_component, TranscriptSegmentComponent):
                for component_genomic in [
                    structural_component.component_genomic_start,
                    structural_component.component_genomic_end
                ]:
                    if component_genomic:
                        location = component_genomic.location
                        if location.type == VRSTypes.SEQUENCE_LOCATION.value:
                            location_id = ga4gh_identify(models.Location(**location.dict()))  # noqa: E501
                            component_genomic.location_id = location_id

    def add_sequence_id(self, fusion: Fusion,
                        target_namespace: str = "ga4gh") -> None:
        """Add sequence_id in fusion object.

        :param Fusion fusion: A valid Fusion object
        :param str target_namespace: The namespace of identifiers to return
            for `sequence_id`. Default is `ga4gh`
        """
        for structural_component in fusion.structural_components:
            if isinstance(structural_component, TemplatedSequenceComponent):
                location = structural_component.region.location
                if location.type == VRSTypes.SEQUENCE_LOCATION.value:
                    structural_component.region.location.sequence_id = \
                        self.translate_identifier(location.sequence_id, target_namespace)  # noqa: E501
            elif isinstance(structural_component, TranscriptSegmentComponent):
                for component_genomic in [
                    structural_component.component_genomic_start,
                    structural_component.component_genomic_end
                ]:
                    if component_genomic:
                        location = component_genomic.location
                        if location.type == VRSTypes.SEQUENCE_LOCATION.value:
                            component_genomic.location.sequence_id = \
                                self.translate_identifier(location.sequence_id, target_namespace)  # noqa: E501

    def translate_identifier(self, ac: str,
                             target_namespace: str = "ga4gh") -> Optional[CURIE]:  # noqa: E501
        """Return `target_namespace` identifier for accession provided.

        :param str ac: Identifier accession
        :param str target_namespace: The namespace of identifiers to return.
            Default is `ga4gh`
        :return: Identifier for `target_namespace`
        """
        try:
            ga4gh_identifiers = self.seqrepo.translate_identifier(
                ac, target_namespaces=target_namespace)
        except KeyError as e:
            logger.warning(f"Unable to get translated identifier: {e}")
            return None

        if ga4gh_identifiers:
            return ga4gh_identifiers[0]
        return None<|MERGE_RESOLUTION|>--- conflicted
+++ resolved
@@ -5,15 +5,10 @@
 from ga4gh.core import ga4gh_identify
 from ga4gh.vrsatile.pydantic.vrs_model import CURIE, VRSTypes
 from fusor import SEQREPO_DATA_PATH
-<<<<<<< HEAD
-from fusor.models import Fusion, GenomicRegionComponent, AdditionalFields, \
-    TranscriptSegmentComponent
 from gene.query import QueryHandler
-=======
 from fusor.models import Fusion, TemplatedSequenceComponent,\
     AdditionalFields, TranscriptSegmentComponent
 from fusor import logger
->>>>>>> 375a75e7
 
 
 class FUSOR:
@@ -21,8 +16,8 @@
 
     def __init__(self,
                  seqrepo_data_path: str = SEQREPO_DATA_PATH,
-                 dynamodb_url: str = '',
-                 dynamodb_region: str = 'us-east-2') -> None:
+                 dynamodb_url: str = "",
+                 dynamodb_region: str = "us-east-2") -> None:
         """Initialize FUSOR class.
 
         :param str seqrepo_data_path: Path to SeqRepo data directory
