--- conflicted
+++ resolved
@@ -103,34 +103,13 @@
             }
 
 
-<<<<<<< HEAD
-class ComponentType(str, Enum):
-    """Define possible structural components."""
-
-    TRANSCRIPT_SEGMENT = "transcript_segment"
-    TEMPLATED_SEQUENCE = "templated_sequence"
-    LINKER_SEQUENCE = "linker_sequence"
-    GENE = "gene"
-    UNKNOWN_GENE = "unknown_gene"
-    ANY_GENE = "any_gene"
-
-
 class Component(ABC, BaseModel):
     """Define base component class."""
 
-    def nomenclature(self, i: Optional[int] = None) -> str:
-        """Generate component nomenclature representation.
-        :param Optional[int] i: index position in fusion component list. If
-            1st, should == 0. If last, should == -1. Leave unset otherwise.
-        :return: string with nomenclature representation of component.
-        """
-        raise NotImplementedError
+    pass
 
 
 class TranscriptSegmentComponent(Component):
-=======
-class TranscriptSegmentComponent(BaseModel):
->>>>>>> bce0c29e
     """Define TranscriptSegment class"""
 
     type: Literal[FUSORTypes.TRANSCRIPT_SEGMENT_COMPONENT] = FUSORTypes.TRANSCRIPT_SEGMENT_COMPONENT  # noqa: E501
@@ -506,17 +485,12 @@
 class RegulatoryElement(BaseModel):
     """Define RegulatoryElement class"""
 
-<<<<<<< HEAD
-    type: RegulatoryElementType
+    type: Literal[FUSORTypes.REGULATORY_ELEMENT] = FUSORTypes.REGULATORY_ELEMENT  # noqa: E501
+    element_type: RegulatoryElementType
     reference_id: Optional[CURIE] = None
     gene_descriptor: Optional[GeneDescriptor] = None
     genomic_location_start: Optional[LocationDescriptor] = None
     genomic_lcoation_end: Optional[LocationDescriptor] = None
-=======
-    type: Literal[FUSORTypes.REGULATORY_ELEMENT] = FUSORTypes.REGULATORY_ELEMENT  # noqa: E501
-    element_type: RegulatoryElementType
-    gene_descriptor: GeneDescriptor
->>>>>>> bce0c29e
 
     _get_ref_id_val = validator("reference_id", allow_reuse=True)(return_value)
 
@@ -575,19 +549,6 @@
 class Fusion(BaseModel, ABC):
     """Define Fusion class"""
 
-<<<<<<< HEAD
-=======
-    type: Literal[FUSORTypes.FUSION] = FUSORTypes.FUSION
-    r_frame_preserved: Optional[StrictBool]
-    functional_domains: Optional[List[FunctionalDomain]]
-    structural_components: List[Union[TranscriptSegmentComponent,
-                                      GeneComponent,
-                                      TemplatedSequenceComponent,
-                                      LinkerComponent,
-                                      UnknownGeneComponent,
-                                      AnyGeneComponent]]
-    causative_event: Optional[Event]
->>>>>>> bce0c29e
     regulatory_elements: Optional[List[RegulatoryElement]]
     structural_components: List[Component]
 
