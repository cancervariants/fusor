--- conflicted
+++ resolved
@@ -7,13 +7,10 @@
 from ga4gh.vrsatile.pydantic import return_value
 from ga4gh.vrsatile.pydantic.vrsatile_model import GeneDescriptor, \
     LocationDescriptor, SequenceDescriptor, CURIE
-<<<<<<< HEAD
 from ga4gh.core import ga4gh_identify
 from ga4gh.vrs import models
-=======
 from ga4gh.vrsatile.pydantic.vrs_model import Sequence
 from pydantic import ValidationError
->>>>>>> 218883a0
 
 
 class DomainStatus(str, Enum):
